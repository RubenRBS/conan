--- conflicted
+++ resolved
@@ -5,14 +5,9 @@
 
 from jinja2 import Template
 
-<<<<<<< HEAD
 from conan.tools.apple.apple import is_apple_os, to_apple_arch, get_apple_sdk_fullname
-=======
-from conan.tools._compilers import architecture_flag, libcxx_flags
-from conan.tools.apple.apple import is_apple_os, to_apple_arch
->>>>>>> fc2004ed
 from conan.tools.build import build_jobs
-from conan.tools.build.flags import architecture_flag, libcxx_flag
+from conan.tools.build.flags import architecture_flag, libcxx_flags
 from conan.tools.build.cross_building import cross_building
 from conan.tools.cmake.toolchain import CONAN_TOOLCHAIN_FILENAME
 from conan.tools.intel import IntelCC
@@ -135,25 +130,8 @@
         """)
 
     def context(self):
-<<<<<<< HEAD
-        libcxx = self._conanfile.settings.get_safe("compiler.libcxx")
-        if not libcxx:
-            return None
-        lib = libcxx_flag(self._conanfile)
-        compiler = self._conanfile.settings.get_safe("compiler")
-        glib = None
-        if compiler in ['clang', 'apple-clang', 'gcc']:
-            # we might want to remove this "1", it is the default in most distros
-            if libcxx == "libstdc++":
-                glib = "0"
-            elif libcxx == "libstdc++11" and \
-                self._conanfile.conf.get("tools.gnu:define_libcxx11_abi", check_type=bool):
-                glib = "1"
-        return {"set_libcxx": lib, "glibcxx": glib}
-=======
         libcxx, stdlib11 = libcxx_flags(self._conanfile)
         return {"set_libcxx": libcxx, "glibcxx": stdlib11}
->>>>>>> fc2004ed
 
 
 class SkipRPath(Block):
