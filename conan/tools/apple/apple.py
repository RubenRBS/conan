import os

from conans.errors import ConanException
from conans.util.runners import check_output_runner
from conans.client.tools.apple import to_apple_arch as _to_apple_arch


def is_apple_os(conanfile):
    """returns True if OS is Apple one (Macos, iOS, watchOS or tvOS"""
    os_ = conanfile.settings.get_safe("os")
    return str(os_) in ['Macos', 'iOS', 'watchOS', 'tvOS']


<<<<<<< HEAD
def to_apple_arch(arch, default=None):
    """converts conan-style architecture into Apple-style arch"""
    return {'x86': 'i386',
            'x86_64': 'x86_64',
            'armv7': 'armv7',
            'armv8': 'arm64',
            'armv8_32': 'arm64_32',
            'armv8.3': 'arm64e',
            'armv7s': 'armv7s',
            'armv7k': 'armv7k'}.get(arch, default)
=======
def to_apple_arch(conanfile):
    """converts conan-style architecture into Apple-style arch"""
    arch_ = conanfile.settings.get_safe("arch")
    return _to_apple_arch(arch_)
>>>>>>> dd2965c9


def get_apple_sdk_fullname(conanfile):
    """
    Returns the 'os.sdk' + 'os.sdk_version ' value. Every user should specify it because
    there could be several ones depending on the OS architecture.

    Note: In case of MacOS it'll be the same for all the architectures.
    """
    os_ = conanfile.settings.get_safe('os')
    os_sdk = conanfile.settings.get_safe('os.sdk')
    os_sdk_version = conanfile.settings.get_safe('os.sdk_version') or ""

    if os_sdk:
        return "{}{}".format(os_sdk, os_sdk_version)
    elif os_ == "Macos":  # it has only a single value for all the architectures
        return "{}{}".format("macosx", os_sdk_version)
    elif is_apple_os(conanfile):
        raise ConanException("Please, specify a suitable value for os.sdk.")


def apple_min_version_flag(os_version, os_sdk, subsystem):
    """compiler flag name which controls deployment target"""
    if not os_version or not os_sdk:
        return ''

    # FIXME: This guess seems wrong, nothing has to be guessed, but explicit
    flag = ''
    if 'macosx' in os_sdk:
        flag = '-mmacosx-version-min'
    elif 'iphoneos' in os_sdk:
        flag = '-mios-version-min'
    elif 'iphonesimulator' in os_sdk:
        flag = '-mios-simulator-version-min'
    elif 'watchos' in os_sdk:
        flag = '-mwatchos-version-min'
    elif 'watchsimulator' in os_sdk:
        flag = '-mwatchos-simulator-version-min'
    elif 'appletvos' in os_sdk:
        flag = '-mtvos-version-min'
    elif 'appletvsimulator' in os_sdk:
        flag = '-mtvos-simulator-version-min'

    if subsystem == 'catalyst':
        # especial case, despite Catalyst is macOS, it requires an iOS version argument
        flag = '-mios-version-min'

    return f"{flag}={os_version}" if flag else ''


def fix_apple_shared_install_name(conanfile):
    """
    Search for all the *dylib* files in the conanfile's *package_folder* and fix
    both the ``LC_ID_DYLIB`` and ``LC_LOAD_DYLIB`` fields on those files using the
    *install_name_tool* utility available in macOS to set ``@rpath``.
    """

    def _get_install_name(path_to_dylib):
        command = "otool -D {}".format(path_to_dylib)
        installname = check_output_runner(command).strip().split(":")[1].strip()
        return installname

    def _osx_collect_dylibs(lib_folder):
        return [os.path.join(full_folder, f) for f in os.listdir(lib_folder) if f.endswith(".dylib")
                and not os.path.islink(os.path.join(lib_folder, f))]

    def _fix_install_name(dylib_path, new_name):
        command = f"install_name_tool {dylib_path} -id {new_name}"
        conanfile.run(command)

    def _fix_dep_name(dylib_path, old_name, new_name):
        command = f"install_name_tool {dylib_path} -change {old_name} {new_name}"
        conanfile.run(command)

    substitutions = {}

    if is_apple_os(conanfile) and conanfile.options.get_safe("shared", False):
        libdirs = getattr(conanfile.cpp.package, "libdirs")
        for libdir in libdirs:
            full_folder = os.path.join(conanfile.package_folder, libdir)
            shared_libs = _osx_collect_dylibs(full_folder)
            # fix LC_ID_DYLIB in first pass
            for shared_lib in shared_libs:
                install_name = _get_install_name(shared_lib)
                rpath_name = f"@rpath/{os.path.basename(install_name)}"
                _fix_install_name(shared_lib, rpath_name)
                substitutions[install_name] = rpath_name

            # fix dependencies in second pass
            for shared_lib in shared_libs:
                for old, new in substitutions.items():
                    _fix_dep_name(shared_lib, old, new)<|MERGE_RESOLUTION|>--- conflicted
+++ resolved
@@ -11,23 +11,10 @@
     return str(os_) in ['Macos', 'iOS', 'watchOS', 'tvOS']
 
 
-<<<<<<< HEAD
-def to_apple_arch(arch, default=None):
-    """converts conan-style architecture into Apple-style arch"""
-    return {'x86': 'i386',
-            'x86_64': 'x86_64',
-            'armv7': 'armv7',
-            'armv8': 'arm64',
-            'armv8_32': 'arm64_32',
-            'armv8.3': 'arm64e',
-            'armv7s': 'armv7s',
-            'armv7k': 'armv7k'}.get(arch, default)
-=======
 def to_apple_arch(conanfile):
     """converts conan-style architecture into Apple-style arch"""
     arch_ = conanfile.settings.get_safe("arch")
     return _to_apple_arch(arch_)
->>>>>>> dd2965c9
 
 
 def get_apple_sdk_fullname(conanfile):
