--- conflicted
+++ resolved
@@ -84,7 +84,6 @@
     """
 
     def __init__(self, conanfile, sdk=None, use_settings_target=False):
-<<<<<<< HEAD
         """
         :param conanfile: Conanfile instance.
         :param sdk: Will skip the flag when ``False`` is passed and will try to adjust the
@@ -98,18 +97,8 @@
 
             if sdk is None and settings:
                 sdk = settings.get_safe('os.sdk')
-=======
-        """sdk=False will skip the flag
-           sdk=None will try to adjust it automatically
-           target_settings=True try to use settings_target in case they exist"""
-
-        # FIXME: 2.0: remove "hasattr()" condition
-        settings = conanfile.settings
-        if use_settings_target and hasattr(conanfile, "settings_target") and conanfile.settings_target is not None:
-            settings = conanfile.settings_target
+
         self.settings = settings
->>>>>>> f9c0d674
-
         self.sdk = sdk
 
     def _invoke(self, args):
