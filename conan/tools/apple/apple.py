from conans.errors import ConanException


def is_apple_os(os_):
    """returns True if OS is Apple one (Macos, iOS, watchOS or tvOS"""
    return str(os_) in ['Macos', 'iOS', 'watchOS', 'tvOS']


def to_apple_arch(arch, default=None):
    """converts conan-style architecture into Apple-style arch"""
    return {'x86': 'i386',
            'x86_64': 'x86_64',
            'armv7': 'armv7',
            'armv8': 'arm64',
            'armv8_32': 'arm64_32',
            'armv8.3': 'arm64e',
            'armv7s': 'armv7s',
            'armv7k': 'armv7k'}.get(arch, default)


def get_apple_sdk_name(conanfile):
    """
    Returns the 'os.sdk' (SDK name) field value. Every user should specify it because
    there could be several ones depending on the OS architecture.

<<<<<<< HEAD
    Note: In case of MacOS it'll be the same for all the architectures.
    """
    os_ = conanfile.settings.get_safe('os')
    os_sdk = conanfile.settings.get_safe('os.sdk')
    if os_sdk:
        return os_sdk
    elif os_ == "Macos":  # it has only a single value for all the architectures
        return "macosx"
    elif is_apple_os(os_):
        raise ConanException("Please, specify a suitable value for os.sdk.")
=======
def apple_sdk_name(settings):
    """returns proper SDK name suitable for OS and architecture
    we're building for (considering simulators)"""
    arch = settings.get_safe('arch')
    os_ = settings.get_safe('os')
    os_sdk = settings.get_safe('os.sdk')
    os_sdk_version = settings.get_safe('os.sdk_version') or ""
    return "{}{}".format(os_sdk, os_sdk_version) if os_sdk else _guess_apple_sdk_name(os_, arch)
>>>>>>> fd05f3f1


def apple_min_version_flag(os_version, os_sdk, subsystem):
    """compiler flag name which controls deployment target"""
    if not os_version or not os_sdk:
        return ''

    # FIXME: This guess seems wrong, nothing has to be guessed, but explicit
    flag = {'macosx': '-mmacosx-version-min',
            'iphoneos': '-mios-version-min',
            'iphonesimulator': '-mios-simulator-version-min',
            'watchos': '-mwatchos-version-min',
            'watchsimulator': '-mwatchos-simulator-version-min',
            'appletvos': '-mtvos-version-min',
            'appletvsimulator': '-mtvos-simulator-version-min'}.get(str(os_sdk))
    if subsystem == 'catalyst':
        # especial case, despite Catalyst is macOS, it requires an iOS version argument
        flag = '-mios-version-min'
    if not flag:
        return ''
    return "%s=%s" % (flag, os_version)<|MERGE_RESOLUTION|>--- conflicted
+++ resolved
@@ -20,31 +20,21 @@
 
 def get_apple_sdk_name(conanfile):
     """
-    Returns the 'os.sdk' (SDK name) field value. Every user should specify it because
+    Returns the 'os.sdk' + 'os.sdk_version ' value. Every user should specify it because
     there could be several ones depending on the OS architecture.
 
-<<<<<<< HEAD
     Note: In case of MacOS it'll be the same for all the architectures.
     """
     os_ = conanfile.settings.get_safe('os')
     os_sdk = conanfile.settings.get_safe('os.sdk')
+    os_sdk_version = conanfile.settings.get_safe('os.sdk_version') or ""
+
     if os_sdk:
-        return os_sdk
+        return "{}{}".format(os_sdk, os_sdk_version)
     elif os_ == "Macos":  # it has only a single value for all the architectures
-        return "macosx"
+        return "{}{}".format("macosx", os_sdk_version)
     elif is_apple_os(os_):
         raise ConanException("Please, specify a suitable value for os.sdk.")
-=======
-def apple_sdk_name(settings):
-    """returns proper SDK name suitable for OS and architecture
-    we're building for (considering simulators)"""
-    arch = settings.get_safe('arch')
-    os_ = settings.get_safe('os')
-    os_sdk = settings.get_safe('os.sdk')
-    os_sdk_version = settings.get_safe('os.sdk_version') or ""
-    return "{}{}".format(os_sdk, os_sdk_version) if os_sdk else _guess_apple_sdk_name(os_, arch)
->>>>>>> fd05f3f1
-
 
 def apple_min_version_flag(os_version, os_sdk, subsystem):
     """compiler flag name which controls deployment target"""
