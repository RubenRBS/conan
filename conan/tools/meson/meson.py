--- conflicted
+++ resolved
@@ -80,14 +80,11 @@
         self._conanfile.run(cmd)
 
     def test(self):
-<<<<<<< HEAD
         """
         Runs ``meson test -v -C "."`` in the build folder.
         """
-=======
-        if self._conanfile.conf.get("tools.build:skip_test"):
+        if self._conanfile.conf.get("tools.build:skip_test", check_type=bool):
             return
->>>>>>> 744827fe
         meson_build_folder = self._conanfile.build_folder
         cmd = 'meson test -v -C "{}"'.format(meson_build_folder)
         # TODO: Do we need vcvars for test?
