import os
import textwrap
from xml.dom import minidom

from jinja2 import Template

from conan.tools.build import build_jobs
from conan.tools.intel.intel_cc import IntelCC
from conan.tools.microsoft.visual import VCVars, msvc_version_to_toolset_version
from conans.errors import ConanException
from conans.util.files import save, load


class MSBuildToolchain(object):
    """
    MSBuildToolchain class generator
    """

    filename = "conantoolchain.props"

    _config_toolchain_props = textwrap.dedent("""\
        <?xml version="1.0" encoding="utf-8"?>
        <Project xmlns="http://schemas.microsoft.com/developer/msbuild/2003">
          <ItemDefinitionGroup>
            <ClCompile>
              <PreprocessorDefinitions>{{ defines }}%(PreprocessorDefinitions)</PreprocessorDefinitions>
              <AdditionalOptions>{{ compiler_flags }} %(AdditionalOptions)</AdditionalOptions>
              <RuntimeLibrary>{{ runtime_library }}</RuntimeLibrary>
              <LanguageStandard>{{ cppstd }}</LanguageStandard>{{ parallel }}{{ compile_options }}
            </ClCompile>
            <Link>
              <AdditionalOptions>{{ linker_flags }} %(AdditionalOptions)</AdditionalOptions>
            </Link>
            <ResourceCompile>
              <PreprocessorDefinitions>{{ defines }}%(PreprocessorDefinitions)</PreprocessorDefinitions>
              <AdditionalOptions>{{ compiler_flags }} %(AdditionalOptions)</AdditionalOptions>
            </ResourceCompile>
          </ItemDefinitionGroup>
          <PropertyGroup Label="Configuration">
            <PlatformToolset>{{ toolset }}</PlatformToolset>
            {% for k, v in properties.items() %}
            <{{k}}>{{ v }}</{{k}}>
            {% endfor %}
          </PropertyGroup>
        </Project>
    """)

    def __init__(self, conanfile):
        """
        :param conanfile: ``< ConanFile object >`` The current recipe object. Always use ``self``.
        """
        self._conanfile = conanfile
        #: Dict-like that defines the preprocessor definitions
        self.preprocessor_definitions = {}
        #: Dict-like that defines the preprocessor definitions
        self.compile_options = {}
        #: List of all the CXX flags
        self.cxxflags = []
        #: List of all the C flags
        self.cflags = []
        #: List of all the LD linker flags
        self.ldflags = []
        #: The build type. By default, the ``conanfile.settings.build_type`` value
        self.configuration = conanfile.settings.build_type
        #: The runtime flag. By default, it'll be based on the `compiler.runtime` setting.
        self.runtime_library = self._runtime_library(conanfile.settings)
        #: cppstd value. By default, ``compiler.cppstd`` one.
        self.cppstd = conanfile.settings.get_safe("compiler.cppstd")
        #: VS IDE Toolset, e.g., ``"v140"``. If ``compiler=msvc``, you can use ``compiler.toolset``
        #: setting, else, it'll be based on ``msvc`` version.
        self.toolset = self._msvs_toolset(conanfile)
<<<<<<< HEAD
=======
        self.properties = {}
        check_using_build_profile(self._conanfile)
>>>>>>> 8aeea223

    def _name_condition(self, settings):
        props = [("Configuration", self.configuration),
                 # TODO: refactor, put in common with MSBuildDeps. Beware this is != msbuild_arch
                 #  because of Win32
                 ("Platform", {'x86': 'Win32',
                               'x86_64': 'x64',
                               'armv7': 'ARM',
                               'armv8': 'ARM64'}.get(settings.get_safe("arch")))]

        name = "".join("_%s" % v for _, v in props if v is not None)
        condition = " And ".join("'$(%s)' == '%s'" % (k, v) for k, v in props if v is not None)
        return name.lower(), condition

    def generate(self):
        """
        Generates a ``conantoolchain.props``, a ``conantoolchain_<config>.props``, and,
        if ``compiler=msvc``, a ``conanvcvars.bat`` files. In the first two cases, they'll have the
        valid XML format with all the good settings like any other VS project ``*.props`` file. The
        last one emulates the ``vcvarsall.bat`` env script. See also :class:`VCVars`.
        """
        name, condition = self._name_condition(self._conanfile.settings)
        config_filename = "conantoolchain{}.props".format(name)
        # Writing the props files
        self._write_config_toolchain(config_filename)
        self._write_main_toolchain(config_filename, condition)
        if self._conanfile.settings.get_safe("compiler") == "intel-cc":
            IntelCC(self._conanfile).generate()
        else:
            VCVars(self._conanfile).generate()

    @staticmethod
    def _msvs_toolset(conanfile):
        settings = conanfile.settings
        compiler = settings.get_safe("compiler")
        compiler_version = settings.get_safe("compiler.version")
        if compiler == "msvc":
            subs_toolset = settings.get_safe("compiler.toolset")
            if subs_toolset:
                return subs_toolset
            return msvc_version_to_toolset_version(compiler_version)
        if compiler == "intel":
            compiler_version = compiler_version if "." in compiler_version else \
                "%s.0" % compiler_version
            return "Intel C++ Compiler " + compiler_version
        if compiler == "intel-cc":
            return IntelCC(conanfile).ms_toolset

    @staticmethod
    def _runtime_library(settings):
        compiler = settings.compiler
        runtime = settings.get_safe("compiler.runtime")
        if compiler == "msvc" or compiler == "intel-cc":
            build_type = settings.get_safe("build_type")
            if build_type != "Debug":
                runtime_library = {"static": "MultiThreaded",
                                   "dynamic": "MultiThreadedDLL"}.get(runtime, "")
            else:
                runtime_library = {"static": "MultiThreadedDebug",
                                   "dynamic": "MultiThreadedDebugDLL"}.get(runtime, "")
        else:
            runtime_library = {"MT": "MultiThreaded",
                               "MTd": "MultiThreadedDebug",
                               "MD": "MultiThreadedDLL",
                               "MDd": "MultiThreadedDebugDLL"}.get(runtime, "")
        return runtime_library

    @property
    def context_config_toolchain(self):

        def format_macro(key, value):
            return '%s=%s' % (key, value) if value is not None else key

        cxxflags, cflags, defines, sharedlinkflags, exelinkflags = self._get_extra_flags()
        preprocessor_definitions = "".join(["%s;" % format_macro(k, v)
                                            for k, v in self.preprocessor_definitions.items()])
        defines = preprocessor_definitions + "".join("%s;" % d for d in defines)
        self.cxxflags.extend(cxxflags)
        self.cflags.extend(cflags)
        self.ldflags.extend(sharedlinkflags + exelinkflags)

        cppstd = "stdcpp%s" % self.cppstd if self.cppstd else ""
        runtime_library = self.runtime_library
        toolset = self.toolset
        compile_options = self._conanfile.conf.get("tools.microsoft.msbuildtoolchain:compile_options",
                                                   default={}, check_type=dict)
        self.compile_options.update(compile_options)
        parallel = ""
        njobs = build_jobs(self._conanfile)
        if njobs:
            parallel = "".join(
                ["\n      <MultiProcessorCompilation>True</MultiProcessorCompilation>",
                 "\n      <ProcessorNumber>{}</ProcessorNumber>".format(njobs)])
        compile_options = "".join("\n      <{k}>{v}</{k}>".format(k=k, v=v)
                                  for k, v in self.compile_options.items())
        return {
            'defines': defines,
            'compiler_flags': " ".join(self.cxxflags + self.cflags),
            'linker_flags': " ".join(self.ldflags),
            "cppstd": cppstd,
            "runtime_library": runtime_library,
            "toolset": toolset,
            "compile_options": compile_options,
            "parallel": parallel,
            "properties": self.properties,
        }

    def _write_config_toolchain(self, config_filename):
        config_filepath = os.path.join(self._conanfile.generators_folder, config_filename)
        config_props = Template(self._config_toolchain_props, trim_blocks=True,
                                lstrip_blocks=True).render(**self.context_config_toolchain)
        self._conanfile.output.info("MSBuildToolchain created %s" % config_filename)
        save(config_filepath, config_props)

    def _write_main_toolchain(self, config_filename, condition):
        main_toolchain_path = os.path.join(self._conanfile.generators_folder, self.filename)
        if os.path.isfile(main_toolchain_path):
            content = load(main_toolchain_path)
        else:
            content = textwrap.dedent("""\
                <?xml version="1.0" encoding="utf-8"?>
                <Project ToolsVersion="4.0"
                        xmlns="http://schemas.microsoft.com/developer/msbuild/2003">
                    <ImportGroup Label="PropertySheets" >
                    </ImportGroup>
                    <PropertyGroup Label="ConanPackageInfo">
                        <ConanPackageName>{}</ConanPackageName>
                        <ConanPackageVersion>{}</ConanPackageVersion>
                    </PropertyGroup>
                </Project>
                """)

            conan_package_name = self._conanfile.name if self._conanfile.name else ""
            conan_package_version = self._conanfile.version if self._conanfile.version else ""
            content = content.format(conan_package_name, conan_package_version)

        dom = minidom.parseString(content)
        try:
            import_group = dom.getElementsByTagName('ImportGroup')[0]
        except Exception:
            raise ConanException("Broken {}. Remove the file and try again".format(self.filename))
        children = import_group.getElementsByTagName("Import")
        for node in children:
            if (config_filename == node.getAttribute("Project") and
                    condition == node.getAttribute("Condition")):
                break  # the import statement already exists
        else:  # create a new import statement
            import_node = dom.createElement('Import')
            import_node.setAttribute('Condition', condition)
            import_node.setAttribute('Project', config_filename)
            import_group.appendChild(import_node)

        conan_toolchain = dom.toprettyxml()
        conan_toolchain = "\n".join(line for line in conan_toolchain.splitlines() if line.strip())
        self._conanfile.output.info("MSBuildToolchain writing {}".format(self.filename))
        save(main_toolchain_path, conan_toolchain)

    def _get_extra_flags(self):
        # Now, it's time to get all the flags defined by the user
        cxxflags = self._conanfile.conf.get("tools.build:cxxflags", default=[], check_type=list)
        cflags = self._conanfile.conf.get("tools.build:cflags", default=[], check_type=list)
        sharedlinkflags = self._conanfile.conf.get("tools.build:sharedlinkflags", default=[], check_type=list)
        exelinkflags = self._conanfile.conf.get("tools.build:exelinkflags", default=[], check_type=list)
        defines = self._conanfile.conf.get("tools.build:defines", default=[], check_type=list)
        return cxxflags, cflags, defines, sharedlinkflags, exelinkflags<|MERGE_RESOLUTION|>--- conflicted
+++ resolved
@@ -69,11 +69,7 @@
         #: VS IDE Toolset, e.g., ``"v140"``. If ``compiler=msvc``, you can use ``compiler.toolset``
         #: setting, else, it'll be based on ``msvc`` version.
         self.toolset = self._msvs_toolset(conanfile)
-<<<<<<< HEAD
-=======
         self.properties = {}
-        check_using_build_profile(self._conanfile)
->>>>>>> 8aeea223
 
     def _name_condition(self, settings):
         props = [("Configuration", self.configuration),
