--- conflicted
+++ resolved
@@ -3,7 +3,6 @@
 """
 # FIXME: only for tools.gnu? perhaps it should be a global module
 
-from conan.tools.microsoft import is_msvc
 from conan.tools.apple.apple import is_apple_os
 from conan.tools.microsoft import is_msvc
 from conan.tools.microsoft.subsystems import subsystem_path, deduce_subsystem
@@ -86,14 +85,10 @@
             return []
 
         result = []
-<<<<<<< HEAD
+
         is_visual = is_msvc(self._conanfile)
         for library in libraries:
             if is_visual:
-=======
-        for library in libraries:
-            if is_msvc(self._conanfile):
->>>>>>> 606ff7ca
                 if not library.endswith(".lib"):
                     library += ".lib"
                 result.append(library)
