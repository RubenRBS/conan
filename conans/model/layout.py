--- conflicted
+++ resolved
@@ -30,14 +30,11 @@
         # Relative location of the project root, if the conanfile is not in that project root, but
         # in a subfolder: e.g: If the conanfile is in a subfolder then self.root = ".."
         self.root = None
-<<<<<<< HEAD
         self.test_output = "test_output"
-=======
         # The relative location with respect to the project root of the subproject containing the
         # conanfile.py, that makes most of the output folders defined in layouts (cmake_layout, etc)
         # start from the subproject again
         self.subproject = None
->>>>>>> e8918f4c
 
     def __repr__(self):
         return str(self.__dict__)
