--- conflicted
+++ resolved
@@ -48,7 +48,16 @@
     assert f"{json.dumps(BUILT_IN_CONFS, indent=4)}\n" == client.stdout
 
 
-<<<<<<< HEAD
+def test_config_install():
+    tc = TestClient()
+    tc.save({'config/foo': ''})
+    # This should not fail (insecure flag exists)
+    tc.run("config install config --insecure")
+    assert "foo" in os.listdir(tc.cache_folder)
+    # Negative test, ensure we would be catching a missing arg if it did not exist
+    tc.run("config install config --superinsecure", assert_error=True)
+
+
 def test_config_install_conanignore():
     tc = TestClient()
     conanignore = textwrap.dedent("""
@@ -94,14 +103,4 @@
 
     _assert_config_exists("foo")
 
-    os.listdir(tc.current_folder)
-=======
-def test_config_install():
-    tc = TestClient()
-    tc.save({'config/foo': ''})
-    # This should not fail (insecure flag exists)
-    tc.run("config install config --insecure")
-    assert "foo" in os.listdir(tc.cache_folder)
-    # Negative test, ensure we would be catching a missing arg if it did not exist
-    tc.run("config install config --superinsecure", assert_error=True)
->>>>>>> d204e09a
+    os.listdir(tc.current_folder)