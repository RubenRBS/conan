--- conflicted
+++ resolved
@@ -193,9 +193,6 @@
         with tools.environment_append({'CONAN_DEFAULT_PROFILE_PATH': profile_path}):
             client.run("create . name/version@user/channel", assert_error=True)
             self.assertIn("Environment variable 'CONAN_DEFAULT_PROFILE_PATH' must point to "
-<<<<<<< HEAD
-                          "an existing profile file.", client.out)
-=======
                           "an existing profile file.", client.out)
 
 
@@ -213,5 +210,4 @@
     assert "Configuration (profile_host):" in client.out
     assert "os=FreeBSD" in client.out
     assert "Configuration (profile_build):" in client.out
-    assert "os=Android" in client.out
->>>>>>> 88d85065
+    assert "os=Android" in client.out