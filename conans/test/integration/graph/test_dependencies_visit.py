import textwrap

import pytest

from conans.test.assets.genconanfile import GenConanfile
from conans.test.utils.tools import TestClient, NO_SETTINGS_PACKAGE_ID


def test_dependencies_visit():
    client = TestClient()
    client.save({"conanfile.py": GenConanfile().with_shared_option(True)})
    client.run("create . openssl/0.1@")
    client.run("create . openssl/0.2@")
    client.save({"conanfile.py": GenConanfile().with_requires("openssl/0.2")})
    client.run("create . cmake/0.1@")
    conanfile = textwrap.dedent("""
        from conans import ConanFile
        class Pkg(ConanFile):
            requires = "openssl/0.1"
            build_requires = "cmake/0.1"

            def generate(self):
                dep = self.dependencies["openssl"]
                self.output.info("DefRef: {}!!!".format(dep.ref.repr_notime()))
                self.output.info("DefPRef: {}!!!".format(dep.pref.repr_notime()))
                dep = self.dependencies.build["openssl"]
                self.output.info("DefRefBuild: {}!!!".format(dep.ref.repr_notime()))
                self.output.info("DefPRefBuild: {}!!!".format(dep.pref.repr_notime()))
                for r, d in self.dependencies.build.items():
                    self.output.info("DIRECTBUILD {}: {}".format(r.direct, d))
        """)
    client.save({"conanfile.py": conanfile})

    client.run("install .")
    assert "DefRef: openssl/0.1#b3b97aecc1d4fae5f8f1c5b715079009!!!" in client.out
    assert "DefPRef: openssl/0.1#b3b97aecc1d4fae5f8f1c5b715079009:"\
           "012cdbad7278c98ff196ee2aa8f1158dde7d3c61#"\
           "2c6e0edc67e611f1acc542dd3c74dd59!!!" in client.out

    assert "DefRefBuild: openssl/0.2#b3b97aecc1d4fae5f8f1c5b715079009!!!" in client.out
    assert "DefPRefBuild: openssl/0.2#b3b97aecc1d4fae5f8f1c5b715079009:" \
           "012cdbad7278c98ff196ee2aa8f1158dde7d3c61#"\
           "2c6e0edc67e611f1acc542dd3c74dd59!!!" in client.out

    assert "conanfile.py: DIRECTBUILD True: cmake/0.1" in client.out
    assert "conanfile.py: DIRECTBUILD False: openssl/0.2" in client.out


def test_dependencies_visit_settings_options():
    client = TestClient()
    client.save({"conanfile.py": GenConanfile().with_settings("os").
                with_option("shared", [True, False]).with_default_option("shared", False)})
    client.run("create . openssl/0.1@ -s os=Linux")
    client.save({"conanfile.py": GenConanfile().with_requires("openssl/0.1")})
    client.run("create . pkg/0.1@  -s os=Linux")
    conanfile = textwrap.dedent("""
        from conans import ConanFile
        class Pkg(ConanFile):
            requires = "pkg/0.1"

            def generate(self):
                dep = self.dependencies["openssl"]
                self.output.info("SETTINGS: {}!".format(dep.settings.os))
                self.output.info("OPTIONS: shared={}!".format(dep.options.shared))
        """)
    client.save({"conanfile.py": conanfile})
    client.run("install . -s os=Linux")
    assert "conanfile.py: SETTINGS: Linux!" in client.out
    assert "conanfile.py: OPTIONS: shared=False!" in client.out


<<<<<<< HEAD
asserts = [
    ('print("=>{}".format(self.dependencies["zlib"].ref))',
     False, "=>zlib/0.2"),
    ('print("=>{}".format(self.dependencies.build.get("zlib").ref))',
     False, "=>zlib/0.1"),
    ('print("=>{}".format(self.dependencies.get("zlib", build=True).ref))',
     False, "=>zlib/0.1"),
    ('print("=>{}".format(self.dependencies.get("zlib", build=False).ref))',
     False, "=>zlib/0.2"),
    ('print("=>{}".format(self.dependencies.get("zlib", build=True, visible=True).ref))',
     False, "=>zlib/0.1"),
    ('self.dependencies.get("cmake", build=True)', True,
     'There are more than one requires matching the specified filters: {\'build\': True}\n'
     '- cmake/0.1, Traits: build=True, headers=False, libs=False, run=False, visible=False\n'
     '- cmake/0.2, Traits: build=True, headers=False, libs=False, run=False, visible=False'
     ),
    ('self.dependencies["missing"]', True, "'missing' not found in the dependency set"),
]


@pytest.mark.parametrize("generates_line, assert_error, output_text", asserts)
def test_cmake_zlib(generates_line, assert_error, output_text):
    # app (br)---> cmake (0.1) -> zlib/0.1
    #  \     ----> zlib/0.2
    #  \  (br)---> cmake (0.2)
    client = TestClient()
    client.save({"conanfile.py": GenConanfile()})
    client.run("create . zlib/0.1@")
    client.run("create . zlib/0.2@")

    client.save({"conanfile.py": GenConanfile().with_tool_requirement("zlib/0.1",
                                                                            visible=True)})
    client.run("create . cmake/0.1@")

    client.save({"conanfile.py": GenConanfile()})
    client.run("create . cmake/0.2@")

    app_conanfile = textwrap.dedent("""
    from conans import ConanFile
    class Pkg(ConanFile):

        def requirements(self):
            self.requires("zlib/0.2")
            self.requires("cmake/0.1", headers=False, libs=False, visible=False, build=True, run=False)
            self.requires("cmake/0.2", headers=False, libs=False, visible=False, build=True, run=False)

        def generate(self):
           {}
        """.format(generates_line))
    client.save({"conanfile.py": app_conanfile})
    client.run("create . app/1.0@", assert_error=assert_error)
    assert output_text in client.out


def test_invisible_not_colliding_test_requires():
    """
    The test_requires are private, so the app can't see them, only the foo and bar
    :return:
    """
    # app ---> foo/0.1 --test_require--> gtest/0.1
    #  \  ---> bar/0.1 --test_require--> gtest/0.2
    client = TestClient()
    client.save({"conanfile.py": GenConanfile()})
    client.run("create . gtest/0.1@")
    client.run("create . gtest/0.2@")

    client.save({"conanfile.py": GenConanfile().with_test_requires("gtest/0.1")})
    client.run("create . foo/0.1@")

    client.save({"conanfile.py": GenConanfile().with_test_requires("gtest/0.2")})
    client.run("create . bar/0.1@")

    app_conanfile = textwrap.dedent("""
    from conans import ConanFile
    class Pkg(ConanFile):

        def requirements(self):
            self.requires("foo/0.1")
            self.requires("bar/0.1")

        def generate(self):
            print(self.dependencies.get("gtest"))
        """)
    client.save({"conanfile.py": app_conanfile})
    client.run("create . app/1.0@", assert_error=True)
    assert "'gtest' not found in the dependency set" in client.out
=======
def test_dependencies_visit_build_requires_profile():
    """ At validate() time, in Conan 1.X, the build-requires are not available yet, because first
    the binary package_id is computed, then the build-requires are resolved.
    It is necessary to avoid in Conan 1.X the caching of the ConanFile.dependencies, because
    at generate() time it will have all the graph info, including build-requires
    """
    # https://github.com/conan-io/conan/issues/10304
    client = TestClient()
    client.save({"conanfile.py": GenConanfile()})
    client.run("create . cmake/0.1@")
    conanfile = textwrap.dedent("""
        from conans import ConanFile
        class Pkg(ConanFile):

            def validate(self):
                self.output.info("VALIDATE DEPS: {}!!!".format(len(self.dependencies.items())))

            def generate(self):
                for req, dep in self.dependencies.items():
                    self.output.info("GENERATE REQUIRE: {}!!!".format(dep.ref))
                dep = self.dependencies.build["cmake"]
                self.output.info("GENERATE CMAKE: {}!!!".format(dep.ref))
        """)
    client.save({"conanfile.py": conanfile,
                 "profile": "[build_requires]\ncmake/0.1"})
    client.run("install . -pr:b=default -pr:h=profile --build")  # Use 2 contexts
    # Validate time, build-requires not available yet
    assert "conanfile.py: VALIDATE DEPS: 0!!!" in client.out
    # generate time, build-requires already available
    assert "conanfile.py: GENERATE REQUIRE: cmake/0.1!!!" in client.out
    assert "conanfile.py: GENERATE CMAKE: cmake/0.1!!!" in client.out
>>>>>>> b3eb844b
<|MERGE_RESOLUTION|>--- conflicted
+++ resolved
@@ -3,7 +3,7 @@
 import pytest
 
 from conans.test.assets.genconanfile import GenConanfile
-from conans.test.utils.tools import TestClient, NO_SETTINGS_PACKAGE_ID
+from conans.test.utils.tools import TestClient
 
 
 def test_dependencies_visit():
@@ -69,7 +69,6 @@
     assert "conanfile.py: OPTIONS: shared=False!" in client.out
 
 
-<<<<<<< HEAD
 asserts = [
     ('print("=>{}".format(self.dependencies["zlib"].ref))',
      False, "=>zlib/0.2"),
@@ -156,7 +155,8 @@
     client.save({"conanfile.py": app_conanfile})
     client.run("create . app/1.0@", assert_error=True)
     assert "'gtest' not found in the dependency set" in client.out
-=======
+
+
 def test_dependencies_visit_build_requires_profile():
     """ At validate() time, in Conan 1.X, the build-requires are not available yet, because first
     the binary package_id is computed, then the build-requires are resolved.
@@ -181,11 +181,11 @@
                 self.output.info("GENERATE CMAKE: {}!!!".format(dep.ref))
         """)
     client.save({"conanfile.py": conanfile,
-                 "profile": "[build_requires]\ncmake/0.1"})
+                 "profile": "[tool_requires]\ncmake/0.1"})
     client.run("install . -pr:b=default -pr:h=profile --build")  # Use 2 contexts
-    # Validate time, build-requires not available yet
-    assert "conanfile.py: VALIDATE DEPS: 0!!!" in client.out
+
+    # Validate time, build-requires available
+    assert "conanfile.py: VALIDATE DEPS: 1!!!" in client.out
     # generate time, build-requires already available
     assert "conanfile.py: GENERATE REQUIRE: cmake/0.1!!!" in client.out
-    assert "conanfile.py: GENERATE CMAKE: cmake/0.1!!!" in client.out
->>>>>>> b3eb844b
+    assert "conanfile.py: GENERATE CMAKE: cmake/0.1!!!" in client.out