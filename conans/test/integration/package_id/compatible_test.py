import re
import textwrap
import time
import unittest

import pytest

from conans.model.ref import ConanFileReference
from conans.test.utils.tools import TestClient, GenConanfile
from conans.util.files import save


class CompatibleIDsTest(unittest.TestCase):

    def test_compatible_setting(self):
        client = TestClient()
        conanfile = textwrap.dedent("""
            from conans import ConanFile

            class Pkg(ConanFile):
                settings = "os", "compiler"
                def package_id(self):
                    if self.settings.compiler == "gcc" and self.settings.compiler.version == "4.9":
                        for version in ("4.8", "4.7", "4.6"):
                            compatible_pkg = self.info.clone()
                            compatible_pkg.settings.compiler.version = version
                            self.compatible_packages.append(compatible_pkg)
                def package_info(self):
                    self.output.info("PackageInfo!: Gcc version: %s!"
                                     % self.settings.compiler.version)
            """)
        profile = textwrap.dedent("""
            [settings]
            os = Linux
            compiler=gcc
            compiler.version=4.9
            compiler.libcxx=libstdc++
            """)
        client.save({"conanfile.py": conanfile,
                     "myprofile": profile})
        # Create package with gcc 4.8
        client.run("create . pkg/0.1@user/stable -pr=myprofile -s compiler.version=4.8")
        package_id = re.search(r"pkg/0.1@user/stable:(\S+)", str(client.out)).group(1)
        self.assertIn(f"pkg/0.1@user/stable: Package '{package_id}'"
                      " created", client.out)

        # package can be used with a profile gcc 4.9 falling back to 4.8 binary
        client.save({"conanfile.py": GenConanfile().with_require("pkg/0.1@user/stable")})
        client.run("install . -pr=myprofile")
        self.assertIn("pkg/0.1@user/stable: PackageInfo!: Gcc version: 4.8!", client.out)
        self.assertIn(f"pkg/0.1@user/stable:{package_id}", client.out)
        self.assertIn("pkg/0.1@user/stable: Already installed!", client.out)

    def test_compatible_setting_no_binary(self):
        client = TestClient()
        conanfile = textwrap.dedent("""
           from conans import ConanFile

           class Pkg(ConanFile):
               settings = "os", "compiler"
               def package_id(self):
                   if self.settings.compiler == "gcc" and self.settings.compiler.version == "4.9":
                       for version in ("4.8", "4.7", "4.6"):
                           compatible_pkg = self.info.clone()
                           compatible_pkg.settings.compiler.version = version
                           self.compatible_packages.append(compatible_pkg)
               def package_info(self):
                   self.output.info("PackageInfo!: Gcc version: %s!"
                                    % self.settings.compiler.version)
           """)
        profile = textwrap.dedent("""
           [settings]
           os = Linux
           compiler=gcc
           compiler.version=4.9
           compiler.libcxx=libstdc++
           """)
        client.save({"conanfile.py": conanfile,
                     "myprofile": profile})
        # Create package with gcc 4.8
        client.run("export . pkg/0.1@user/stable")
        self.assertIn("pkg/0.1@user/stable: Exported revision: b27c975bb0d9e40c328bd02bc529b6f8",
                      client.out)

        # package can be used with a profile gcc 4.9 falling back to 4.8 binary
        client.save({"conanfile.py": GenConanfile().with_require("pkg/0.1@user/stable")})
        # No fallback
        client.run("install . -pr=myprofile --build=missing")
        self.assertIn("pkg/0.1@user/stable: PackageInfo!: Gcc version: 4.9!", client.out)
        self.assertIn("pkg/0.1@user/stable:c6715d73365c2dd62f68836b2dee8359a312ff12 - Build",
                      client.out)

    def test_compatible_setting_no_user_channel(self):
        client = TestClient()
        conanfile = textwrap.dedent("""
            from conans import ConanFile

            class Pkg(ConanFile):
                settings = "os", "compiler"
                def package_id(self):
                    if self.settings.compiler == "gcc" and self.settings.compiler.version == "4.9":
                        for version in ("4.8", "4.7", "4.6"):
                            compatible_pkg = self.info.clone()
                            compatible_pkg.settings.compiler.version = version
                            self.compatible_packages.append(compatible_pkg)
            """)
        profile = textwrap.dedent("""
            [settings]
            os = Linux
            compiler=gcc
            compiler.version=4.9
            compiler.libcxx=libstdc++
            """)
        client.save({"conanfile.py": conanfile,
                     "myprofile": profile})

        # No user/channel
        client.run("create . pkg/0.1@ -pr=myprofile -s compiler.version=4.8")
        package_id = re.search(r"pkg/0.1:(\S+)", str(client.out)).group(1)
        self.assertIn(f"pkg/0.1: Package '{package_id}' created",
                      client.out)

        client.save({"conanfile.py": GenConanfile().with_require("pkg/0.1")})
        client.run("install . -pr=myprofile")
        self.assertIn(f"pkg/0.1:{package_id}", client.out)
        self.assertIn("pkg/0.1: Already installed!", client.out)

    def test_compatible_option(self):
        client = TestClient()
        conanfile = textwrap.dedent("""
            from conans import ConanFile

            class Pkg(ConanFile):
                options = {"optimized": [1, 2, 3]}
                default_options = {"optimized": 1}
                def package_id(self):
                    for optimized in range(int(self.options.optimized), 0, -1):
                        compatible_pkg = self.info.clone()
                        compatible_pkg.options.optimized = optimized
                        self.compatible_packages.append(compatible_pkg)
                def package_info(self):
                    self.output.info("PackageInfo!: Option optimized %s!"
                                     % self.options.optimized)
            """)
        client.save({"conanfile.py": conanfile})
        client.run("create . pkg/0.1@user/stable")
        package_id = re.search(r"pkg/0.1@user/stable:(\S+)", str(client.out)).group(1)
        self.assertIn(f"pkg/0.1@user/stable: Package '{package_id}' created", client.out)

        client.save({"conanfile.py": GenConanfile().with_require("pkg/0.1@user/stable")})
        client.run("install . -o pkg:optimized=2")
        # Information messages
        missing_id = "508da41e46d27c4c4996d7b31df7942c7bba1e27"
        self.assertIn("pkg/0.1@user/stable: PackageInfo!: Option optimized 1!", client.out)
        self.assertIn("pkg/0.1@user/stable: Compatible package ID "
                      f"{missing_id} equal to the default package ID",
                      client.out)
        self.assertIn("pkg/0.1@user/stable: Main binary package "
                      f"'{missing_id}' missing. Using compatible package"
                      f" '{package_id}'", client.out)
        # checking the resulting dependencies
        self.assertIn(f"pkg/0.1@user/stable:{package_id} - Cache",
                      client.out)
        self.assertIn("pkg/0.1@user/stable: Already installed!", client.out)
        client.run("install . -o pkg:optimized=3")
        self.assertIn(f"pkg/0.1@user/stable:{package_id} - Cache", client.out)
        self.assertIn("pkg/0.1@user/stable: Already installed!", client.out)

    def test_visual_package_compatible_with_intel(self):
        client = TestClient()
        ref = ConanFileReference.loads("Bye/0.1@us/ch")
        conanfile = textwrap.dedent("""
        from conans import ConanFile

        class Conan(ConanFile):
            settings = "compiler"

            def package_id(self):
                if self.settings.compiler == "intel":
                    p = self.info.clone()
                    p.base_compatible()
                    self.compatible_packages.append(p)
            """)
        visual_profile = textwrap.dedent("""
            [settings]
            compiler = Visual Studio
            compiler.version = 8
            compiler.runtime = MD
            """)
        intel_profile = textwrap.dedent("""
            [settings]
            compiler = intel
            compiler.version = 16
            compiler.update = 311
            compiler.base = Visual Studio
            compiler.base.version = 8
            compiler.base.runtime = MD
            """)
        client.save({"conanfile.py": conanfile,
                     "intel_profile": intel_profile,
                     "visual_profile": visual_profile})
        client.run("create . %s --profile visual_profile" % ref.full_str())
        package_id = re.search(r"Bye/0.1@us/ch:(\S+)", str(client.out)).group(1)
        client.run("install %s -pr intel_profile" % ref.full_str())
<<<<<<< HEAD
        missing_id = "b702bdd41c7d401aa0a2bd60de819f081ba983d5"
        self.assertIn(f"Bye/0.1@us/ch: Main binary package '{missing_id}' missing. Using compatible package "
                      f"'{package_id}'",
                      client.out)
        self.assertIn(f"Bye/0.1@us/ch:{package_id} - Cache", client.out)
=======
        self.assertIn("Bye/0.1@us/ch: Main binary package 'e47bdfb622243eda5b530bf2656b129862d7b47f'"
                      " missing. Using compatible package "
                      "'1151fe341e6b310f7645a76b4d3d524342835acc'", client.out)
        self.assertIn("Bye/0.1@us/ch:1151fe341e6b310f7645a76b4d3d524342835acc - Cache", client.out)
>>>>>>> a0b2ab74

    def test_wrong_base_compatible(self):
        client = TestClient()
        ref = ConanFileReference.loads("Bye/0.1@us/ch")
        conanfile = textwrap.dedent("""
        from conans import ConanFile

        class Conan(ConanFile):
            settings = "compiler"

            def package_id(self):
                p = self.info.clone()
                p.base_compatible()
                self.compatible_packages.append(p)
            """)
        visual_profile = textwrap.dedent("""
            [settings]
            compiler = Visual Studio
            compiler.version = 8
            compiler.runtime = MD
            """)
        client.save({"conanfile.py": conanfile,
                     "visual_profile": visual_profile})
        client.run("create . %s --profile visual_profile" % ref.full_str(), assert_error=True)
        self.assertIn("The compiler 'Visual Studio' has no 'base' sub-setting", client.out)

    def test_intel_package_compatible_with_base(self):
        client = TestClient()
        ref = ConanFileReference.loads("Bye/0.1@us/ch")
        conanfile = textwrap.dedent("""
        from conans import ConanFile

        class Conan(ConanFile):
            settings = "compiler"

            def package_id(self):
               if self.settings.compiler == "Visual Studio":
                   compatible_pkg = self.info.clone()
                   compatible_pkg.parent_compatible(compiler="intel", version=16)
                   self.compatible_packages.append(compatible_pkg)

            """)
        visual_profile = textwrap.dedent("""
            [settings]
            compiler = Visual Studio
            compiler.version = 8
            compiler.runtime = MD
            """)
        intel_profile = textwrap.dedent("""
            [settings]
            compiler = intel
            compiler.version = 16
            compiler.base = Visual Studio
            compiler.base.version = 8
            compiler.base.runtime = MD
            """)
        client.save({"conanfile.py": conanfile,
                     "intel_profile": intel_profile,
                     "visual_profile": visual_profile})
        client.run("create . %s --profile intel_profile" % ref.full_str())
        package_id = re.search(r"Bye/0.1@us/ch:(\S+)", str(client.out)).group(1)
        client.run("install %s -pr visual_profile" % ref.full_str())
        missing_id = "6e399d2c50620569974e4d894ee9651ee7861be9"
        self.assertIn("Bye/0.1@us/ch: Main binary package "
                      f"'{missing_id}' missing. Using compatible "
                      f"package '{package_id}'",
                      client.out)
        self.assertIn(f"Bye/0.1@us/ch:{package_id} - Cache", client.out)

    def test_no_valid_compiler_keyword_base(self):
        client = TestClient()
        ref = ConanFileReference.loads("Bye/0.1@us/ch")
        conanfile = textwrap.dedent("""
        from conans import ConanFile

        class Conan(ConanFile):
            settings = "compiler"

            def package_id(self):
               if self.settings.compiler == "Visual Studio":
                   compatible_pkg = self.info.clone()
                   compatible_pkg.parent_compatible("intel")
                   self.compatible_packages.append(compatible_pkg)

            """)
        visual_profile = textwrap.dedent("""
            [settings]
            compiler = Visual Studio
            compiler.version = 8
            compiler.runtime = MD
            """)
        client.save({"conanfile.py": conanfile,
                     "visual_profile": visual_profile})
        client.run("create . %s --profile visual_profile" % ref.full_str(), assert_error=True)
        self.assertIn("Specify 'compiler' as a keywork "
                      "argument. e.g: 'parent_compiler(compiler=\"intel\")'", client.out)

    def test_intel_package_invalid_subsetting(self):
        """If I specify an invalid subsetting of my base compiler, it won't fail, but it won't
        file the available package_id"""
        client = TestClient()
        ref = ConanFileReference.loads("Bye/0.1@us/ch")
        conanfile = textwrap.dedent("""
            from conans import ConanFile

            class Conan(ConanFile):
                settings = "compiler"

                def package_id(self):
                   if self.settings.compiler == "Visual Studio":
                       compatible_pkg = self.info.clone()
                       compatible_pkg.parent_compatible(compiler="intel", version=16, FOO="BAR")
                       self.compatible_packages.append(compatible_pkg)
            """)
        visual_profile = textwrap.dedent("""
            [settings]
            compiler = Visual Studio
            compiler.version = 8
            compiler.runtime = MD
            """)
        intel_profile = textwrap.dedent("""
            [settings]
            compiler = intel
            compiler.version = 16
            compiler.base = Visual Studio
            compiler.base.version = 8
            compiler.base.runtime = MD
            """)
        client.save({"conanfile.py": conanfile,
                     "intel_profile": intel_profile,
                     "visual_profile": visual_profile})
        client.run("create . %s --profile intel_profile" % ref.full_str())
        client.run("install %s -pr visual_profile" % ref.full_str(), assert_error=True)
        self.assertIn("Missing prebuilt package for 'Bye/0.1@us/ch'", client.out)

    def test_additional_id_mode(self):
        c1 = GenConanfile().with_name("AA").with_version("1.0")
        c2 = GenConanfile().with_name("BB").with_version("1.0").with_require("AA/1.0")
        client = TestClient()
        # Recipe revision mode
        save(client.cache.new_config_path, "core.package_id:default_mode=recipe_revision_mode")
        # Create binaries with recipe revision mode for both
        client.save({"conanfile.py": c1})
        client.run("create .")

        client.save({"conanfile.py": c2})
        client.run("create .")

        # Back to semver default
        save(client.cache.new_config_path, "core.package_id:default_mode=semver_mode")
        client.run("install BB/1.0@", assert_error=True)
        self.assertIn("Missing prebuilt package for 'BB/1.0'", client.out)

        # What if client modifies the packages declaring a compatible_package with the recipe mode
        # Recipe revision mode
        save(client.cache.new_config_path, "core.package_id:default_mode=recipe_revision_mode")
        tmp = """

    def package_id(self):
        p = self.info.clone()
        p.requires.recipe_revision_mode()
        self.output.warning("Alternative package ID: {}".format(p.package_id()))
        self.compatible_packages.append(p)
"""
        c1 = str(c1) + tmp
        c2 = str(c2) + tmp
        # Create the packages, now with the recipe mode declared as compatible package
        time.sleep(1)  # new timestamp
        client.save({"conanfile.py": c1})
        client.run("create .")

        client.save({"conanfile.py": c2})
        client.run("create .")
        package_id = "c4597d37d3321fbd01d761b83d9cef4baed840db"
        self.assertIn(f"Package '{package_id}' created", client.out)

        # Back to semver mode
        save(client.cache.new_config_path, "core.package_id:default_mode=semver_mode")
        client.run("install BB/1.0@ --update")
        self.assertIn(f"Using compatible package '{package_id}'", client.out)

    def test_package_id_consumers(self):
        # If we fallback to a different binary upstream and we are using a "package_revision_mode"
        # the current package should have a different binary package ID too.
        client = TestClient()
        conanfile = textwrap.dedent("""
            from conans import ConanFile
            class Pkg(ConanFile):
                settings = "os", "compiler"
                def package_id(self):
                    compatible = self.info.clone()
                    compatible.settings.compiler.version = "4.8"
                    self.compatible_packages.append(compatible)
                def package_info(self):
                    self.output.info("PackageInfo!: Gcc version: %s!"
                                     % self.settings.compiler.version)
            """)
        profile = textwrap.dedent("""
            [settings]
            os = Linux
            compiler=gcc
            compiler.version=4.9
            compiler.libcxx=libstdc++
            """)
        save(client.cache.new_config_path, "core.package_id:default_mode=package_revision_mode")
        client.save({"conanfile.py": conanfile,
                     "myprofile": profile})
        # Create package with gcc 4.8
        client.run("create . pkg/0.1@user/stable -pr=myprofile -s compiler.version=4.8")
        package_id = re.search(r"pkg/0.1@user/stable:(\S+)", str(client.out)).group(1)
        self.assertIn(f"pkg/0.1@user/stable: Package '{package_id}'"
                      " created", client.out)

        # package can be used with a profile gcc 4.9 falling back to 4.8 binary
        client.save({"conanfile.py": GenConanfile().with_require("pkg/0.1@user/stable")})
        client.run("create . consumer/0.1@user/stable -pr=myprofile")
        self.assertIn("pkg/0.1@user/stable: PackageInfo!: Gcc version: 4.8!", client.out)
        self.assertIn(f"pkg/0.1@user/stable:{package_id} - Cache",
                      client.out)
        self.assertIn("pkg/0.1@user/stable: Already installed!", client.out)
        self.assertIn("consumer/0.1@user/stable:900b52aa593ce7dfb8e479cf16b3ce2d3f3f1f86 - Build",
                      client.out)
        self.assertIn("consumer/0.1@user/stable: Package '900b52aa593ce7dfb8e479cf16b3ce2d3f3f1f86'"
                      " created", client.out)

        # Create package with gcc 4.9
        client.save({"conanfile.py": conanfile})
        client.run("create . pkg/0.1@user/stable -pr=myprofile")
        self.assertIn("pkg/0.1@user/stable: Package 'c6715d73365c2dd62f68836b2dee8359a312ff12'"
                      " created", client.out)

        # Consume it
        client.save({"conanfile.py": GenConanfile().with_require("pkg/0.1@user/stable")})
        client.run("create . consumer/0.1@user/stable -pr=myprofile")
        self.assertIn("pkg/0.1@user/stable: PackageInfo!: Gcc version: 4.9!", client.out)
        self.assertIn("pkg/0.1@user/stable:c6715d73365c2dd62f68836b2dee8359a312ff12 - Cache",
                      client.out)
        self.assertIn("pkg/0.1@user/stable: Already installed!", client.out)
        self.assertIn("consumer/0.1@user/stable:965938ea54cfe7635212f25a8c4cd6fb069c73e1 - Build",
                      client.out)
        self.assertIn("consumer/0.1@user/stable: Package '965938ea54cfe7635212f25a8c4cd6fb069c73e1'"
                      " created", client.out)

    def test_build_missing(self):
        # https://github.com/conan-io/conan/issues/6133
        client = TestClient()
        conanfile = textwrap.dedent("""
            from conans import ConanFile

            class Conan(ConanFile):
                settings = "os"

                def package_id(self):
                   if self.settings.os == "Windows":
                       compatible = self.info.clone()
                       compatible.settings.os = "Linux"
                       self.compatible_packages.append(compatible)
                """)

        client.save({"conanfile.py": conanfile})
        client.run("create . pkg/0.1@user/testing -s os=Linux")
        package_id = re.search(r"pkg/0.1@user/testing:(\S+)", str(client.out)).group(1)
        client.save({"conanfile.py": GenConanfile().with_require("pkg/0.1@user/testing")})
        client.run("install . -s os=Windows --build=missing")
        self.assertIn(f"pkg/0.1@user/testing:{package_id} - Cache", client.out)
        self.assertIn("pkg/0.1@user/testing: Already installed!", client.out)

    def test_compatible_package_python_requires(self):
        # https://github.com/conan-io/conan/issues/6609
        client = TestClient()
        client.save({"conanfile.py": GenConanfile()})
        client.run("export . tool/0.1@")
        conanfile = textwrap.dedent("""
            from conans import ConanFile

            class Conan(ConanFile):
                settings = "os"
                python_requires = "tool/0.1"

                def package_id(self):
                   if self.settings.os == "Windows":
                       compatible = self.info.clone()
                       compatible.settings.os = "Linux"
                       self.compatible_packages.append(compatible)
                """)

        client.save({"conanfile.py": conanfile})
        client.run("create . pkg/0.1@user/testing -s os=Linux")
        package_id = re.search(r"pkg/0.1@user/testing:(\S+)", str(client.out)).group(1)
        client.save({"conanfile.py": GenConanfile().with_require("pkg/0.1@user/testing")})
        client.run("install . -s os=Windows")
        self.assertIn(f"pkg/0.1@user/testing:{package_id} - Cache",
                      client.out)
        self.assertIn("pkg/0.1@user/testing: Already installed!", client.out)

    @pytest.mark.xfail(reason="lockfiles have been deactivated at the moment")
    def test_compatible_lockfile(self):
        # https://github.com/conan-io/conan/issues/9002
        client = TestClient()
        conanfile = textwrap.dedent("""
            from conans import ConanFile
            class Pkg(ConanFile):
                settings = "os"
                def package_id(self):
                    if self.settings.os == "Windows":
                        compatible_pkg = self.info.clone()
                        compatible_pkg.settings.os = "Linux"
                        self.compatible_packages.append(compatible_pkg)
                def package_info(self):
                    self.output.info("PackageInfo!: OS: %s!" % self.settings.os)
            """)

        client.save({"conanfile.py": conanfile})
        client.run("create . pkg/0.1@user/stable -s os=Linux")
        self.assertIn("pkg/0.1@user/stable: PackageInfo!: OS: Linux!", client.out)
        self.assertIn("pkg/0.1@user/stable: Package 'cb054d0b3e1ca595dc66bc2339d40f1f8f04ab31'"
                      " created", client.out)

        client.save({"conanfile.py": GenConanfile().with_require("pkg/0.1@user/stable")})
        client.run("lock create conanfile.py -s os=Windows --lockfile-out=deps.lock")
        client.run("install conanfile.py --lockfile=deps.lock")
        self.assertIn("pkg/0.1@user/stable: PackageInfo!: OS: Linux!", client.out)
        self.assertIn("pkg/0.1@user/stable:cb054d0b3e1ca595dc66bc2339d40f1f8f04ab31", client.out)
        self.assertIn("pkg/0.1@user/stable: Already installed!", client.out)


@pytest.mark.xfail(reason="The conf core.package_id:msvc_visual_incompatible is not passed yet")
def test_msvc_visual_incompatible():
    conanfile = GenConanfile().with_settings("os", "compiler", "build_type", "arch")
    client = TestClient()
    profile = textwrap.dedent("""
        [settings]
        os=Windows
        compiler=msvc
        compiler.version=19.1
        compiler.runtime=dynamic
        compiler.cppstd=14
        build_type=Release
        arch=x86_64
        """)
    client.save({"conanfile.py": conanfile,
                 "profile": profile})
    client.run('create . pkg/0.1@ -s os=Windows -s compiler="Visual Studio" -s compiler.version=15 '
               '-s compiler.runtime=MD -s build_type=Release -s arch=x86_64')
    client.run("install pkg/0.1@ -pr=profile")
    assert "Using compatible package" in client.out
    new_config = "core.package_id:msvc_visual_incompatible=1"
    save(client.cache.new_config_path, new_config)
    client.run("install pkg/0.1@ -pr=profile", assert_error=True)
    assert "ERROR: Missing prebuilt package for 'pkg/0.1'" in client.out<|MERGE_RESOLUTION|>--- conflicted
+++ resolved
@@ -202,18 +202,11 @@
         client.run("create . %s --profile visual_profile" % ref.full_str())
         package_id = re.search(r"Bye/0.1@us/ch:(\S+)", str(client.out)).group(1)
         client.run("install %s -pr intel_profile" % ref.full_str())
-<<<<<<< HEAD
-        missing_id = "b702bdd41c7d401aa0a2bd60de819f081ba983d5"
-        self.assertIn(f"Bye/0.1@us/ch: Main binary package '{missing_id}' missing. Using compatible package "
-                      f"'{package_id}'",
-                      client.out)
+        missing_id = "c1b60feb368929efd9e60fd47dbfa45969742332"
+        self.assertIn(f"Bye/0.1@us/ch: Main binary package '{missing_id}'"
+                      " missing. Using compatible package "
+                      f"'{package_id}'", client.out)
         self.assertIn(f"Bye/0.1@us/ch:{package_id} - Cache", client.out)
-=======
-        self.assertIn("Bye/0.1@us/ch: Main binary package 'e47bdfb622243eda5b530bf2656b129862d7b47f'"
-                      " missing. Using compatible package "
-                      "'1151fe341e6b310f7645a76b4d3d524342835acc'", client.out)
-        self.assertIn("Bye/0.1@us/ch:1151fe341e6b310f7645a76b4d3d524342835acc - Cache", client.out)
->>>>>>> a0b2ab74
 
     def test_wrong_base_compatible(self):
         client = TestClient()
