--- conflicted
+++ resolved
@@ -297,12 +297,8 @@
                     raise ConanInvalidConfiguration("never ever")
             """)
         c.save({"conanfile.py": conanfile})
-<<<<<<< HEAD
         c.run("export-pkg . --name=test --version=1.0", assert_error=True)
         assert "Invalid: never ever" in c.out
-=======
-        c.run("export-pkg . test/1.0@", assert_error=True)
-        assert "Invalid ID: never ever" in c.out
 
     def test_validate_install(self):
         # https://github.com/conan-io/conan/issues/10602
@@ -316,8 +312,5 @@
                     raise ConanInvalidConfiguration("never ever")
             """)
         c.save({"conanfile.py": conanfile})
-        c.run("install .")
-        assert "conanfile.py: ERROR: Invalid ID: never ever" in c.out
-        assert "Trying to install dependencies, but this configuration will fail to build a package"\
-               in c.out
->>>>>>> 6304992e
+        c.run("install .", assert_error=True)
+        assert "ERROR: conanfile.py: Invalid ID: Invalid: never ever" in c.out