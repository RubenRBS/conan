--- conflicted
+++ resolved
@@ -324,12 +324,6 @@
 
     client.run("install --requires=lib_a/1.0 -g XcodeDeps")
 
-<<<<<<< HEAD
-=======
-    arch_setting = client.get_default_host_profile().settings['arch']
-    arch = "arm64" if arch_setting == "armv8" else arch_setting
-
->>>>>>> 81d4fed6
     lib_a_xcconfig = client.load(f"conan_lib_a_lib_a_release_{arch}.xcconfig")
 
     assert "lib_a_frameworkdir" in lib_a_xcconfig
