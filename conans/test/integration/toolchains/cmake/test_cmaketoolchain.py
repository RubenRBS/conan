--- conflicted
+++ resolved
@@ -1,3 +1,4 @@
+import os
 import textwrap
 
 import pytest
@@ -220,17 +221,7 @@
             """)
 
     client.save({"conanfile.py": conanfile})
-<<<<<<< HEAD
-    client.run("install .  -s os=Linux -s compiler=gcc -s compiler.version=6 "
-               "-s compiler.libcxx=libstdc++11")
-    contents = client.load("conan_toolchain.cmake")
-    if find_builddir is True or find_builddir is None:
-        assert "/path/to/builddir" in contents
-    else:
-        assert "/path/to/builddir" not in contents
-=======
     client.run("install . ")
     with open(os.path.join(client.current_folder, "conan_toolchain.cmake")) as f:
         contents = f.read()
-        assert "/path/to/builddir" in contents
->>>>>>> 861170cd
+        assert "/path/to/builddir" in contents