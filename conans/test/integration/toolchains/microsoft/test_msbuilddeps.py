--- conflicted
+++ resolved
@@ -17,15 +17,9 @@
     ],
 )
 def test_msbuilddeps_maps_architecture_to_platform(arch, exp_platform):
-<<<<<<< HEAD
-    client = TestClient(path_with_spaces=False)
+    client = TestClient()
     client.run("new msbuild_lib -d name=hello -d version=0.1")
     client.run(f"install . -g MSBuildDeps -s arch={arch} -pr:b=default")
-=======
-    client = TestClient()
-    client.run("new hello/0.1 --template=msbuild_lib")
-    client.run(f"install . -g MSBuildDeps -s arch={arch} -pr:b=default -if=install")
->>>>>>> b055accb
     toolchain = client.load(os.path.join("conan", "conantoolchain.props"))
     expected_import = f"""<Import Condition="'$(Configuration)' == 'Release' And '$(Platform)' == '{exp_platform}'" Project="conantoolchain_release_{exp_platform.lower()}.props"/>"""
     assert expected_import in toolchain
