--- conflicted
+++ resolved
@@ -20,12 +20,8 @@
 
 conanfile = """
 import os
-<<<<<<< HEAD
 from conan import ConanFile
-=======
 from pathlib import Path
-from conans import ConanFile
->>>>>>> 5ae26263
 
 class AConan(ConanFile):
     name = "lib"
@@ -44,12 +40,8 @@
 
     def source(self):
         assert(self.source_folder == os.getcwd())
-<<<<<<< HEAD
-=======
         assert(isinstance(self.source_path, Path))
         assert(str(self.source_path) == self.source_folder)
-        self.assert_in_local_cache()
->>>>>>> 5ae26263
 
         # Prevented to use them, it's dangerous, because the source is run only for the first
         # config, so only the first build_folder/package_folder would be modified
@@ -76,13 +68,8 @@
 
     def package(self):
         assert(self.build_folder == os.getcwd())
-<<<<<<< HEAD
-=======
         assert(isinstance(self.build_path, Path))
         assert(str(self.build_path) == self.build_folder)
-        self.assert_in_local_cache()
-        self.assert_deps_infos()
->>>>>>> 5ae26263
 
         if self.no_copy_source:
             assert(self.copy_source_folder == self.source_folder)  # Only in install
@@ -93,13 +80,8 @@
 
     def package_info(self):
         assert(self.package_folder == os.getcwd())
-<<<<<<< HEAD
-=======
         assert(isinstance(self.package_path, Path))
         assert(str(self.package_path) == self.package_folder)
-        assert(self.in_local_cache == True)
->>>>>>> 5ae26263
-
         assert(self.source_folder is None)
         assert(self.build_folder is None)
 """
