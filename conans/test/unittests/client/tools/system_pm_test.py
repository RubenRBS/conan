--- conflicted
+++ resolved
@@ -430,15 +430,10 @@
             packages = ["verify_package", "verify_another_package", "verify_yet_another_package"]
             runner = RunnerMultipleMock(["sudo -A apt-get update"])
             spt = SystemPackageTool(runner=runner, tool=AptTool(output=self.out), output=self.out)
-<<<<<<< HEAD
-            with self.assertRaises(ConanException) as exc:
+            with self.assertRaises(ConanInvalidSystemRequirements) as exc:
                 output = RedirectedTestOutput()
                 with redirect_output(output):
                     spt.install(packages)
-=======
-            with self.assertRaises(ConanInvalidSystemRequirements) as exc:
-                spt.install(packages)
->>>>>>> e4d807c0
             self.assertIn("Aborted due to CONAN_SYSREQUIRES_MODE=", str(exc.exception))
             self.assertIn('\n'.join(packages), output.getvalue())
             self.assertEqual(3, runner.calls)
@@ -481,15 +476,10 @@
             runner = RunnerMultipleMock(["sudo -A apt-get update"])
             spt = SystemPackageTool(runner=runner, tool=AptTool(output=self.out), output=self.out,
                                     default_mode="verify")
-<<<<<<< HEAD
-            with self.assertRaises(ConanException) as exc:
+            with self.assertRaises(ConanInvalidSystemRequirements) as exc:
                 output = RedirectedTestOutput()
                 with redirect_output(output):
                     spt.install(packages)
-=======
-            with self.assertRaises(ConanInvalidSystemRequirements) as exc:
-                spt.install(packages)
->>>>>>> e4d807c0
             self.assertIn("Aborted due to CONAN_SYSREQUIRES_MODE=", str(exc.exception))
             self.assertIn('\n'.join(packages), output)
             self.assertEqual(3, runner.calls)
