--- conflicted
+++ resolved
@@ -4,13 +4,9 @@
 from mock import Mock
 
 from conan.tools.cmake import CMakeToolchain
-from conan.tools.cmake.toolchain import Block, GenericSystemBlock
-<<<<<<< HEAD
+from conan.tools.cmake.toolchain import Block
 from conans import ConanFile
-=======
-from conans import ConanFile, Settings
 from conans.client.conf import get_default_settings_yml
->>>>>>> 38bdc118
 from conans.model.conf import Conf
 from conans.model.options import Options
 from conans.model.settings import Settings
@@ -332,7 +328,7 @@
 def test_libcxx_abi_flag():
     c = ConanFile(Mock(), None)
     c.settings = "os", "compiler", "build_type", "arch"
-    c.initialize(Settings.loads(get_default_settings_yml()), EnvValues())
+    c.settings = Settings.loads(get_default_settings_yml())
     c.settings.build_type = "Release"
     c.settings.arch = "x86_64"
     c.settings.compiler = "gcc"
@@ -340,10 +336,12 @@
     c.settings.compiler.cppstd = "20"
     c.settings.compiler.libcxx = "libstdc++"
     c.settings.os = "Linux"
-    c.conf = Conf()
-    c.folders.set_base_generators(".")
-    c._conan_node = Mock()
-    c._conan_node.dependencies = []
+    c.settings_build = c.settings
+    c.conf = Conf()
+    c.folders.set_base_generators(".")
+    c._conan_node = Mock()
+    c._conan_node.dependencies = []
+    c._conan_node.transitive_deps = {}
 
     toolchain = CMakeToolchain(c)
     content = toolchain.content
