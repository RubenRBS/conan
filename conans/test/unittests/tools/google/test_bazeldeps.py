--- conflicted
+++ resolved
@@ -27,15 +27,10 @@
     conanfile_dep = ConanFile(Mock())
     conanfile_dep.cpp_info = cpp_info
     conanfile_dep._conan_node = Mock()
-<<<<<<< HEAD
     conanfile_dep._conan_node.ref = RecipeReference.loads("depname/1.0")
-    conanfile_dep.folders.set_base_package("/path/to/folder_dep")
-=======
-    conanfile_dep._conan_node.ref = ConanFileReference.loads("OriginalDepName/1.0")
     package_folder = temp_folder()
     save(os.path.join(package_folder, "lib", "liblib1.a"), "")
     conanfile_dep.folders.set_base_package(package_folder)
->>>>>>> acf5d9a4
 
     with mock.patch('conan.ConanFile.dependencies', new_callable=mock.PropertyMock) as mock_deps:
         req = Requirement(RecipeReference.loads("depname/1.0"))
@@ -45,19 +40,12 @@
 
         for dependency in bazeldeps._conanfile.dependencies.host.values():
             dependency_content = bazeldeps._get_dependency_buildfile_content(dependency)
-<<<<<<< HEAD
             assert 'cc_library(\n    name = "depname",' in dependency_content
-            assert 'defines = ["DUMMY_DEFINE=\'string/value\'"],' in dependency_content
-            assert 'linkopts = ["-lsystem_lib1"],' in dependency_content
-=======
-            assert 'cc_library(\n    name = "OriginalDepName",' in dependency_content
             assert """defines = ["DUMMY_DEFINE=\\\\\\"string/value\\\\\\""]""" in dependency_content
             if platform.system() == "Windows":
                 assert 'linkopts = ["/DEFAULTLIB:system_lib1"]' in dependency_content
             else:
                 assert 'linkopts = ["-lsystem_lib1"],' in dependency_content
->>>>>>> acf5d9a4
-            assert 'deps = [\n    \n    ":lib1_precompiled",' in dependency_content
 
 
 def test_bazeldeps_dependency_transitive():
@@ -73,15 +61,11 @@
     conanfile_dep = ConanFile(Mock())
     conanfile_dep.cpp_info = cpp_info
     conanfile_dep._conan_node = Mock()
-<<<<<<< HEAD
     conanfile_dep._conan_node.ref = RecipeReference.loads("depname/1.0")
     conanfile_dep.folders.set_base_package("/path/to/folder_dep")
-=======
-    conanfile_dep._conan_node.ref = ConanFileReference.loads("OriginalDepName/1.0")
     package_folder = temp_folder()
     save(os.path.join(package_folder, "lib", "liblib1.a"), "")
     conanfile_dep.folders.set_base_package(package_folder)
->>>>>>> acf5d9a4
 
     # Add dependency on the direct dependency
     req = Requirement(RecipeReference.loads("depname/1.0"))
@@ -108,23 +92,12 @@
 
     for dependency in bazeldeps._conanfile.dependencies.host.values():
         dependency_content = bazeldeps._get_dependency_buildfile_content(dependency)
-<<<<<<< HEAD
         assert 'cc_library(\n    name = "depname",' in dependency_content
-        assert 'defines = ["DUMMY_DEFINE=\'string/value\'"],' in dependency_content
-        assert 'linkopts = ["-lsystem_lib1"],' in dependency_content
-=======
-        assert 'cc_library(\n    name = "OriginalDepName",' in dependency_content
         assert 'defines = ["DUMMY_DEFINE=\\\\\\"string/value\\\\\\""],' in dependency_content
         if platform.system() == "Windows":
             assert 'linkopts = ["/DEFAULTLIB:system_lib1"],' in dependency_content
         else:
             assert 'linkopts = ["-lsystem_lib1"],' in dependency_content
-
->>>>>>> acf5d9a4
-        # Ensure that transitive dependency is referenced by the 'deps' attribute of the direct
-        # dependency
-        assert re.search(r'deps =\s*\[\s*":lib1_precompiled",\s*"@transitive_depname"',
-                         dependency_content)
 
 
 def test_bazeldeps_interface_buildfiles():
