--- conflicted
+++ resolved
@@ -4,27 +4,8 @@
 from conan.tools.files import unzip
 from conans.test.utils.mocks import ConanFileMock
 from conans.test.utils.test_files import temp_folder
-<<<<<<< HEAD
 from conans.util.files import load, save
 
-=======
-from conans.test.utils.tools import NO_SETTINGS_PACKAGE_ID, TestClient, TestServer
-from conans.test.utils.mocks import TestBufferConanOutput
-from conans.util.files import load, save_files
-
-
-class XZTest(TestCase):
-    output = TestBufferConanOutput()
-
-    @pytest.mark.skipif(not six.PY3, reason="only Py3")
-    def test(self):
-        tmp_dir = temp_folder()
-        file_path = os.path.join(tmp_dir, "a_file.txt")
-        save(file_path, "my content!")
-        txz = os.path.join(tmp_dir, "sample.tar.xz")
-        with tarfile.open(txz, "w:xz") as tar:
-            tar.add(file_path, "a_file.txt")
->>>>>>> 9763fb2b
 
 def test_unzip_can_xz():
     tmp_dir = temp_folder()
@@ -37,4 +18,4 @@
     dest_folder = temp_folder()
     unzip(ConanFileMock(), txz, dest_folder)
     content = load(os.path.join(dest_folder, "a_file.txt"))
-    assert content == "my content!"+    assert content == "my content!"
