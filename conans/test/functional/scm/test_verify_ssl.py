# coding=utf-8
import os
import textwrap
import unittest

import pytest
from parameterized.parameterized import parameterized_class

from conans.model.ref import ConanFileReference
from conans.paths import DATA_YML
from conans.test.utils.scm import create_local_git_repo
from conans.test.utils.tools import TestClient
from conans.util.files import load


@pytest.mark.parametrize("scm_to_conandata", [True, False])
def test_verify_ssl_none_string(scm_to_conandata):
    client = TestClient()
    client.run("config set general.scm_to_conandata={}".format('1' if scm_to_conandata else '0'))
    client.save({'conanfile.py': textwrap.dedent("""
        from conans import ConanFile

        class Recipe(ConanFile):
            scm = {"type": "git", "url": "https://github.com/repo/library.git",
                    "revision": "123456", "verify_ssl": 'None' }
    """)})

    client.run('export . name/version@', assert_error=True)
    assert "ERROR: SCM value for 'verify_ssl' must be of type " \
           "'bool' (found 'str')" in str(client.out)


@pytest.mark.tool_git
@parameterized_class([{"verify_ssl": True}, {"verify_ssl": False},
<<<<<<< HEAD
                      {"verify_ssl": None}, {"verify_ssl": "None"}, ])
=======
                      {"verify_ssl": None},  # No value written in the recipe
                      {"verify_ssl": 'None'}])  # Explicit 'None' written in the recipe
>>>>>>> e4af39e1
class GitVerifySSLTestCase(unittest.TestCase):
    conanfile = textwrap.dedent("""
        from conans import ConanFile

        class Lib(ConanFile):
            scm = {{"type": "git", "url": "auto", "revision": "auto", {verify_ssl_attrib} }}

    """)

    ref = ConanFileReference.loads("name/version@user/channel")

    def setUp(self):
        self.client = TestClient()

        # Create a local repo
        verify_ssl_attrib_str = ""
        if self.verify_ssl is not None:
            verify_ssl_attrib_str = '"verify_ssl": {}'.format(self.verify_ssl)
        files = {'conanfile.py': self.conanfile.format(verify_ssl_attrib=verify_ssl_attrib_str)}
        url, _ = create_local_git_repo(files=files, commits=4, tags=['v0', ])
        self.client.run_command('git clone "{}" .'.format(url))

    def _check_info_values(self, client):
        client.run("inspect {} -a scm".format(self.ref))  # Check we get a loadable conanfile.py
        if self.verify_ssl in [None]:
            self.assertNotIn('verify_ssl', str(client.out))
        elif self.verify_ssl in [True]:  # This is the default value
            not_appears = 'verify_ssl' not in str(client.out)
            value_explicit = 'verify_ssl: True' in str(client.out)
            self.assertTrue(not_appears or value_explicit)
        elif self.verify_ssl in ['None']:
            self.assertIn('verify_ssl: None', str(client.out))
        else:
            self.assertIn('verify_ssl: False', str(client.out))

    def test_export_scm_substituted(self):
        # Check the verify_ssl value is substituted with the proper value
        self.client.run("config set general.scm_to_conandata=0")
        self.client.run("export . {}".format(self.ref))
<<<<<<< HEAD
        scm_info = self.client.scm_info_cache(self.ref)
        if self.verify_ssl in [None, True, "None"]:
            self.assertIsNone(scm_info.verify_ssl)
=======
        content = load(self.client.cache.package_layout(self.ref).conanfile())
        if self.verify_ssl in [None, True]:
            self.assertNotIn("verify_ssl", content)
        elif self.verify_ssl in ['None']:
            self.assertIn('"verify_ssl": None', content)
>>>>>>> e4af39e1
        else:
            self.assertEqual(scm_info.verify_ssl, False)

        self._check_info_values(self.client)

    def test_export_scm_to_conandata(self):
        # Check the verify_ssl value is stored and propagated with the proper value
        self.client.run("config set general.scm_to_conandata=1")
        self.client.run("export . {}".format(self.ref))
        content = load(os.path.join(self.client.cache.package_layout(self.ref).export(), DATA_YML))
        if self.verify_ssl in [None, True]:
            self.assertNotIn('verify_ssl', content)
        elif self.verify_ssl in ['None']:
            self.assertIn('verify_ssl: null', content)
        else:
            self.assertIn('verify_ssl: false', content)

        self._check_info_values(self.client)<|MERGE_RESOLUTION|>--- conflicted
+++ resolved
@@ -32,12 +32,8 @@
 
 @pytest.mark.tool_git
 @parameterized_class([{"verify_ssl": True}, {"verify_ssl": False},
-<<<<<<< HEAD
-                      {"verify_ssl": None}, {"verify_ssl": "None"}, ])
-=======
                       {"verify_ssl": None},  # No value written in the recipe
                       {"verify_ssl": 'None'}])  # Explicit 'None' written in the recipe
->>>>>>> e4af39e1
 class GitVerifySSLTestCase(unittest.TestCase):
     conanfile = textwrap.dedent("""
         from conans import ConanFile
@@ -73,26 +69,6 @@
         else:
             self.assertIn('verify_ssl: False', str(client.out))
 
-    def test_export_scm_substituted(self):
-        # Check the verify_ssl value is substituted with the proper value
-        self.client.run("config set general.scm_to_conandata=0")
-        self.client.run("export . {}".format(self.ref))
-<<<<<<< HEAD
-        scm_info = self.client.scm_info_cache(self.ref)
-        if self.verify_ssl in [None, True, "None"]:
-            self.assertIsNone(scm_info.verify_ssl)
-=======
-        content = load(self.client.cache.package_layout(self.ref).conanfile())
-        if self.verify_ssl in [None, True]:
-            self.assertNotIn("verify_ssl", content)
-        elif self.verify_ssl in ['None']:
-            self.assertIn('"verify_ssl": None', content)
->>>>>>> e4af39e1
-        else:
-            self.assertEqual(scm_info.verify_ssl, False)
-
-        self._check_info_values(self.client)
-
     def test_export_scm_to_conandata(self):
         # Check the verify_ssl value is stored and propagated with the proper value
         self.client.run("config set general.scm_to_conandata=1")
