--- conflicted
+++ resolved
@@ -1,6 +1,7 @@
 import os
 import platform
 import re
+import textwrap
 
 import pytest
 
@@ -284,53 +285,7 @@
     os.unlink(expected_path)
     with c.chdir("build"):
         c.run("install ..")
-<<<<<<< HEAD
     assert os.path.exists(expected_path)
-=======
-    assert os.path.exists(expected_path)
-
-
-def test_importdir_failure():
-    c = TestClient()
-    conanfile = textwrap.dedent("""
-        from conans import ConanFile
-        from conan.tools.files import save
-        class Cosumer(ConanFile):
-            requires = "dep/0.1"
-            settings = "build_type"
-            def layout(self):
-                self.folders.imports = "Import" + str(self.settings.build_type)
-                self.folders.build = "build"
-            def build(self):
-                self.output.info("saving file")
-                save(self, "mybuild.txt", "mybuild")
-            def imports(self):
-                self.copy("myfile.txt")
-        """)
-    c.save({"dep/conanfile.py": GenConanfile().with_package_file("myfile.txt", "mycontent"),
-            "consumer/conanfile.py": conanfile})
-    c.run("create dep dep/0.1@")
-    with c.chdir("consumer"):
-        c.run("install . -s build_type=Release")
-        expected_path_release = os.path.join(c.current_folder, "ImportRelease", "myfile.txt")
-        assert os.path.exists(expected_path_release)
-        c.run("build .")
-        expected_build_file = os.path.join(c.current_folder, "build", "mybuild.txt")
-        assert os.path.exists(expected_build_file)
-        c.run("install . -s build_type=Debug")
-        expected_path_debug = os.path.join(c.current_folder, "ImportDebug", "myfile.txt")
-        assert os.path.exists(expected_path_debug)
-
-        os.unlink(expected_path_release)
-        os.unlink(expected_path_debug)
-        os.unlink(expected_build_file)
-        with c.chdir("build"):
-            c.run("install .. -s build_type=Release")
-            assert os.path.exists(expected_path_release)
-            c.run("build ..")
-            assert os.path.exists(expected_build_file)
-            c.run("install .. -s build_type=Debug")
-            assert os.path.exists(expected_path_debug)
 
 
 def test_local_folders_without_layout():
@@ -356,5 +311,4 @@
     client.save({"conanfile.py": conan_file})
     client.run("install .")
     assert "conanfile.py (test/1.2.3): generate sf: {}".format(client.current_folder) in client.out
-    assert "conanfile.py (test/1.2.3): generate bf: {}".format(client.current_folder) in client.out
->>>>>>> 7b004e4d
+    assert "conanfile.py (test/1.2.3): generate bf: {}".format(client.current_folder) in client.out