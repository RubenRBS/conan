--- conflicted
+++ resolved
@@ -22,17 +22,8 @@
            path=os.path.join(c.current_folder, "pkg"))
 
     def build_dep():
-<<<<<<< HEAD
-        c.run("install .")
         c.run("build .")
-        c.run("install . -s build_type=Debug")
         c.run("build . -s build_type=Debug")
-=======
-        c.run("install . -if=install_release")
-        c.run("build . -if=install_release")
-        c.run("install . -s build_type=Debug -if=install_debug")
-        c.run("build . -if=install_debug")
->>>>>>> 9a5da4bd
 
     with c.chdir("dep"):
         c.run("editable add . dep/0.1@")
@@ -102,15 +93,8 @@
     c.save(pkg_cmake("dep", "0.1", exe=True), path=os.path.join(c.current_folder, "dep"))
 
     def build_dep():
-<<<<<<< HEAD
         c.run("build . -o dep:shared=True")
         c.run("build . -s build_type=Debug -o dep:shared=True")
-=======
-        c.run("install . -o dep:shared=True -if=install_release")
-        c.run("build . -if=install_release")
-        c.run("install . -s build_type=Debug -o dep:shared=True -if=install_debug")
-        c.run("build . -if=install_debug")
->>>>>>> 9a5da4bd
 
     with c.chdir("dep"):
         c.run("editable add . dep/0.1@")
