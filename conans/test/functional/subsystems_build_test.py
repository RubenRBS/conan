import platform
import tempfile

import pytest
import textwrap

from conans.client.tools import environment_append
from conans.test.assets.autotools import gen_makefile
from conans.test.assets.genconanfile import GenConanfile
from conans.test.assets.sources import gen_function_cpp
from conans.test.functional.utils import check_exe_run, check_vs_runtime
from conans.test.utils.tools import TestClient


@pytest.mark.skipif(platform.system() != "Windows", reason="Tests Windows Subsystems")
class TestSubsystems:

    @pytest.mark.tool("msys2")
    def test_msys2_available(self):
        """
        Msys2 needs to be installed:
        - Go to https://www.msys2.org/, download the exe installer and run it
        - Follow instructions in https://www.msys2.org/ to update the package DB
        - Install msys2 autotools "pacman -S autotools"
        - Make sure the entry in conftest_user.py of msys2 points to the right location
        """
        client = TestClient()
        client.run_command('uname')
        assert "MSYS" in client.out

    @pytest.mark.tool("cygwin")
    def test_cygwin_available(self):
        """ Cygwin is necessary
        - Install from https://www.cygwin.com/install.html, use the default packages
        - Install automake 1.16, gcc-g++, make and binutils packages (will add autoconf and more)
        - Make sure that the path in conftest_user.py is pointing to cygwin "bin" folder
        """
        client = TestClient()
        client.run_command('uname')
        assert "CYGWIN" in client.out

    @pytest.mark.tool("msys2")
    @pytest.mark.tool("mingw32")
    def test_mingw32_available(self):
        """ Mingw32 needs to be installed. We use msys2, don't know if others work
        - Inside msys2, install pacman -S mingw-w64-i686-toolchain (all pkgs)
        """
        client = TestClient()
        client.run_command('uname')
        assert "MINGW32_NT" in client.out

<<<<<<< HEAD
    @pytest.mark.tool("msys2")
    @pytest.mark.tool("mingw64")
=======
    @pytest.mark.tool_msys2
    @pytest.mark.tool_ucrt64
    def test_ucrt64_available(self):
        """ ucrt64 needs to be installed. We use msys2, don't know if others work
        - Inside msys2, install pacman -S mingw-w64-ucrt-x86_64-toolchain (all pkgs)
        """
        client = TestClient()
        client.run_command('uname')
        assert "MINGW64_NT" in client.out

    @pytest.mark.tool_msys2
    @pytest.mark.tool_msys2_clang64
    def test_clang64_available(self):
        client = TestClient()
        client.run_command('uname')
        assert "MINGW64_NT" in client.out

    @pytest.mark.tool_msys2
    @pytest.mark.tool_mingw64
>>>>>>> 597f1466
    def test_mingw64_available(self):
        """ Mingw64 needs to be installed. We use msys2, don't know if others work
        - Inside msys2, install pacman -S mingw-w64-x86_64-toolchain (all pkgs)
        """
        client = TestClient()
        client.run_command('uname')
        assert "MINGW64_NT" in client.out

    def test_tool_not_available(self):
        client = TestClient()
        client.run_command('uname', assert_error=True)
        assert "'uname' is not recognized as an internal or external command" in client.out


@pytest.mark.skipif(platform.system() != "Windows", reason="Tests Windows Subsystems")
class TestSubsystemsBuild:

    @staticmethod
    def _build(client, static_runtime=None):
        makefile = gen_makefile(apps=["app"], static_runtime=static_runtime)
        main_cpp = gen_function_cpp(name="main")
        client.save({"Makefile": makefile,
                     "app.cpp": main_cpp})
        client.run_command("make")
        client.run_command("app")

<<<<<<< HEAD
    @pytest.mark.tool("msys2")
    def test_msys(self):
=======
    @pytest.mark.parametrize("static", [True, False])
    @pytest.mark.tool_msys2
    def test_msys2(self, static):
>>>>>>> 597f1466
        """
        native MSYS environment, binaries depend on MSYS runtime (msys-2.0.dll)
        Install:
        - pacman -S gcc
        posix-compatible, intended to be run only in MSYS environment (not in pure Windows)
        """
        client = TestClient()
        self._build(client, static_runtime=static)

        check_exe_run(client.out, "main", "gcc", None, "Debug", "x86_64", None, subsystem="msys2")
        assert "_M_X64" not in client.out
        # TODO: Do not hardcode the visual version
        check_vs_runtime("app.exe", client, "15", "Debug", static_runtime=static,
                         subsystem="msys2")

<<<<<<< HEAD
    @pytest.mark.tool("msys2")
    @pytest.mark.tool("mingw64")
    def test_mingw64(self):
=======
    @pytest.mark.parametrize("static", [True, False])
    @pytest.mark.tool_msys2
    @pytest.mark.tool_mingw64
    def test_mingw64(self, static):
>>>>>>> 597f1466
        """
        This will work if you installed the Mingw toolchain inside msys2 as TestSubystems above
        64-bit GCC, binaries
        """
        client = TestClient()
        # pacman -S mingw-w64-x86_64-gcc
        self._build(client, static_runtime=static)

        check_exe_run(client.out, "main", "gcc", None, "Debug", "x86_64", None, subsystem="mingw64")
        # it also defines the VS 64 bits macro
        assert "main _M_X64 defined" in client.out
        check_vs_runtime("app.exe", client, "15", "Debug", static_runtime=static,
                         subsystem="mingw64")

    @pytest.mark.parametrize("static", [True, False])
    @pytest.mark.tool_msys2
    @pytest.mark.tool_msys2_clang64
    def test_msys2_clang64(self, static):
        """
        in msys2
        $ pacman -S mingw-w64-x86_64-clang (NO, this is the mingw variant in ming64)
        $ pacman -S mingw-w64-clang-x86_64-toolchain
        """
        client = TestClient()
        self._build(client, static_runtime=static)

        check_exe_run(client.out, "main", "clang", None, "Debug", "x86_64", None,
                      subsystem="mingw64")
        # it also defines the VS 64 bits macro
        assert "main _M_X64 defined" in client.out
        check_vs_runtime("app.exe", client, "15", "Debug", static_runtime=static,
                         subsystem="clang64")

<<<<<<< HEAD
    @pytest.mark.tool("msys2")
    @pytest.mark.tool("mingw64")
    def test_mingw64_recipe(self):
        """
        A recipe with self.run_bash=True and msys2 configured, using mingw to build stuff with make
        from the subsystem
        """
        client = TestClient()
        makefile = gen_makefile(apps=["app"])
        main_cpp = gen_function_cpp(name="main")
        conanfile = textwrap.dedent("""
        import os
        from conan import ConanFile
        from conan.tools.gnu import Autotools
        from conan.tools.layout import basic_layout
        from conan.tools.files import copy
        class HelloConan(ConanFile):
            exports_sources = "*.cpp", "Makefile"
            generators = "AutotoolsToolchain"
            win_bash = True

            def build(self):
                self.output.warning(self.build_folder)
                auto = Autotools(self)
                auto.make()

            def package(self):
                copy(self, "app*", self.build_folder, os.path.join(self.package_folder, "bin"))

        """)
        test_conanfile = textwrap.dedent("""
                import os
                from conan import ConanFile
                class TestConan(ConanFile):

                    def requirements(self):
                        self.tool_requires(self.tested_reference_str)

                    def test(self):
                        self.run("app")
                """)
        profile = textwrap.dedent("""
        include(default)
        [conf]
        tools.microsoft.bash:subsystem=msys2
        tools.microsoft.bash:path=bash
        """)
        client.save({"conanfile.py": conanfile,
                     "Makefile": makefile,
                     "app.cpp": main_cpp,
                     "test_package/conanfile.py": test_conanfile,
                     "myprofile": profile})

        client.run("create . --name foo --version 1.0 --profile:build myprofile")
        assert "__MINGW64__" in client.out
        assert "__CYGWIN__" not in client.out

    @pytest.mark.tool("msys2")
    @pytest.mark.tool("mingw32")
    def test_mingw32(self):
=======
    @pytest.mark.tool_msys2
    @pytest.mark.tool_msys2_mingw64_clang64
    def test_msys2_mingw64_clang64(self):
        """
        in msys2
        $ pacman -S mingw-w64-x86_64-clang
        $ pacman -S mingw-w64-clang-x86_64-toolchain (NO, this is the clang)
        """
        client = TestClient()
        static = False  # This variant needs --static-glibc -static-libstdc++ (weird) to link static
        # Need to redefine CXX otherwise is gcc
        with environment_append({"CXX": "clang++"}):
            self._build(client, static_runtime=static)

        check_exe_run(client.out, "main", "clang", None, "Debug", "x86_64", None,
                      subsystem="mingw64")
        # it also defines the VS 64 bits macro
        assert "main _M_X64 defined" in client.out
        check_vs_runtime("app.exe", client, "15", "Debug", static_runtime=static,
                         subsystem="mingw64")

    @pytest.mark.parametrize("static", [True, False])
    @pytest.mark.tool_msys2
    @pytest.mark.tool_mingw32
    def test_mingw32(self, static):
>>>>>>> 597f1466
        """
        This will work if you installed the Mingw toolchain inside msys2 as TestSubystems above
        32-bit GCC, binaries for generic Windows (no dependency on MSYS runtime)
        """
        client = TestClient()
        # pacman -S mingw-w64-i686-gcc
        self._build(client, static_runtime=static)

        check_exe_run(client.out, "main", "gcc", None, "Debug", "x86", None, subsystem="mingw32")
        # It also defines the VS flag
        assert "main _M_IX86 defined" in client.out
        check_vs_runtime("app.exe", client, "15", "Debug", static_runtime=static,
                         subsystem="mingw32")

    @pytest.mark.parametrize("static", [True, False])
    @pytest.mark.tool_msys2
    @pytest.mark.tool_ucrt64
    def test_ucrt64(self, static):
        """
        This will work if you installed the Mingw toolchain inside msys2 as TestSubystems above
        """
        client = TestClient()

        self._build(client, static_runtime=static)
        check_exe_run(client.out, "main", "gcc", None, "Debug", "x86_64", None, subsystem="mingw32")
        # it also defines the VS macro
        assert "main _M_X64 defined" in client.out
        check_vs_runtime("app.exe", client, "15", "Debug", static_runtime=static,
                         subsystem="ucrt64")

<<<<<<< HEAD
    @pytest.mark.tool("cygwin")
    def test_cygwin(self):
=======
    @pytest.mark.parametrize("static", [True, False])
    @pytest.mark.tool_cygwin
    def test_cygwin(self, static):
>>>>>>> 597f1466
        """
        Cygwin environment, binaries depend on Cygwin runtime (cygwin1.dll)
        posix-compatible, intended to be run only in Cygwin environment (not in pure Windows)
        """
        client = TestClient()
        self._build(client, static_runtime=static)
        check_exe_run(client.out, "main", "gcc", None, "Debug", "x86_64", None, subsystem="cygwin")
        check_vs_runtime("app.exe", client, "15", "Debug", static_runtime=static,
                         subsystem="cygwin")


@pytest.mark.skipif(platform.system() != "Windows", reason="Tests Windows Subsystems")
class TestSubsystemsAutotoolsBuild:
    configure_ac = textwrap.dedent("""
        AC_INIT([Tutorial Program], 1.0)
        AM_INIT_AUTOMAKE([foreign])
        AC_PROG_CXX
        AC_CONFIG_FILES(Makefile)
        AC_OUTPUT
        """)  # newline is important

    makefile_am = textwrap.dedent("""
        bin_PROGRAMS = app
        app_SOURCES = main.cpp
        """)

    def _build(self, client):
        main_cpp = gen_function_cpp(name="main")
        client.save({"configure.ac": self.configure_ac,
                     "Makefile.am": self.makefile_am,
                     "main.cpp": main_cpp})

        path = client.current_folder  # Seems unix_path not necessary for this to pass
        client.run_command('bash -lc "cd \\"%s\\" && autoreconf -fiv"' % path)
        client.run_command('bash -lc "cd \\"%s\\" && ./configure"' % path)
        client.run_command("make")
        client.run_command("app")

    @pytest.mark.tool("msys2")
    def test_msys(self):
        """
        native MSYS environment, binaries depend on MSYS runtime (msys-2.0.dll)
        posix-compatible, intended to be run only in MSYS environment (not in pure Windows)
        """
        client = TestClient()
        # pacman -S gcc
        self._build(client)
        check_exe_run(client.out, "main", "gcc", None, "Debug", "x86_64", None, subsystem="msys2")
        check_vs_runtime("app.exe", client, "15", "Debug", subsystem="msys2")

    @pytest.mark.tool("msys2")
    @pytest.mark.tool("mingw64")
    def test_mingw64(self):
        """
        64-bit GCC, binaries for generic Windows (no dependency on MSYS runtime)
        """
        client = TestClient()
        # pacman -S mingw-w64-x86_64-gcc
        self._build(client)
        check_exe_run(client.out, "main", "gcc", None, "Debug", "x86_64", None, subsystem="mingw64")
        check_vs_runtime("app.exe", client, "15", "Debug", subsystem="mingw64")

    @pytest.mark.tool("msys2")
    @pytest.mark.tool("mingw32")
    def test_mingw32(self):
        """
        32-bit GCC, binaries for generic Windows (no dependency on MSYS runtime)
        """
        client = TestClient()
        # pacman -S mingw-w64-i686-gcc
        self._build(client)
        check_exe_run(client.out, "main", "gcc", None, "Debug", "x86", None, subsystem="mingw32")
        check_vs_runtime("app.exe", client, "15", "Debug", subsystem="mingw32")

    @pytest.mark.tool("cygwin")
    def test_cygwin(self):
        """
        Cygwin environment, binaries depend on Cygwin runtime (cygwin1.dll)
        posix-compatible, intended to be run only in Cygwin environment (not in pure Windows)
        # install autotools, autoconf, libtool, "gcc-c++" and "make" packages
        """
        client = TestClient()
        self._build(client)
        check_exe_run(client.out, "main", "gcc", None, "Debug", "x86_64", None, subsystem="cygwin")
        check_vs_runtime("app.exe", client, "15", "Debug", subsystem="cygwin")


@pytest.mark.skipif(platform.system() != "Windows", reason="Tests Windows Subsystems")
class TestSubsystemsCMakeBuild:
    """ These tests are running the CMake INSIDE THE subsystem, not the Windows native one
    The results are basically the same if CMake is outside the subsystem, but it is NOT
    enough to define CMAKE_CXX_COMPILER full path to the compiler, but it must be in the path

    """
    cmakelists = textwrap.dedent("""
        cmake_minimum_required(VERSION 3.15)
        project(app CXX)
        message(STATUS "MYCMAKE VERSION=${CMAKE_VERSION}")
        add_executable(app main.cpp)
        """)

    def _build(self, client, generator="Unix Makefiles", compiler=None, toolset=None):
        main_cpp = gen_function_cpp(name="main")
        client.save({"CMakeLists.txt": self.cmakelists,
                     "main.cpp": main_cpp})

        cmake_compiler = ""
        if compiler:
            cmake_compiler += " -DCMAKE_C_COMPILER={}".format(compiler)
            compilerpp = "clang++" if compiler == "clang" else "g++"
            cmake_compiler += " -DCMAKE_CXX_COMPILER={}".format(compilerpp)
            cmake_compiler += " -DCMAKE_RC_COMPILER={}".format(compiler)
        toolset = "-T {}".format(toolset) if toolset else ""
        client.run_command("cmake {} {}"
                           " -DCMAKE_SH=\"CMAKE_SH-NOTFOUND\" -G \"{}\" .".format(cmake_compiler,
                                                                                  toolset,
                                                                                  generator))
        client.run_command("cmake --build .")
        app = "app" if "Visual" not in generator else r"Debug\app"
        client.run_command(app)

    @pytest.mark.tool("msys2")
    def test_msys(self):
        """
        pacman -S cmake
        """
        client = TestClient()
        self._build(client)
        check_exe_run(client.out, "main", "gcc", None, "Debug", "x86_64", None, subsystem="msys2")
        check_vs_runtime("app.exe", client, "15", "Debug", subsystem="msys2")

    @pytest.mark.tool("msys2")
    @pytest.mark.tool("mingw64")
    def test_mingw64(self):
        """
        $ pacman -S mingw-w64-x86_64-cmake
        """
        client = TestClient()
        self._build(client, generator="MinGW Makefiles")
        check_exe_run(client.out, "main", "gcc", None, "Debug", "x86_64", None, subsystem="mingw64")
        check_vs_runtime("app.exe", client, "15", "Debug", subsystem="mingw64")

    @pytest.mark.tool_msys2
    @pytest.mark.tool_msys2_clang64
    @pytest.mark.skip(reason="This doesn't work, seems CMake issue")
    def test_msys2_clang64(self):
        """
        FAILS WITH:
        System is unknown to cmake, create:
        Platform/MINGW64_NT-10.0-19044 to use this system,
        """
        client = TestClient()
        self._build(client, generator="Unix Makefiles")
        check_exe_run(client.out, "main", "clang", None, "Debug", "x86_64", None,
                      subsystem="mingw64")
        check_vs_runtime("app.exe", client, "15", "Debug", subsystem="clang64")

    @pytest.mark.tool_msys2
    @pytest.mark.tool_msys2_clang64
    @pytest.mark.tool_cmake(version="3.19")
    def test_msys2_clang64_external(self):
        """
        Exactly the same as the previous tests, but with a native cmake 3.19 (higher priority)
        """
        client = TestClient()
        self._build(client)
        assert "MYCMAKE VERSION=3.19" in client.out
        check_exe_run(client.out, "main", "clang", None, "Debug", "x86_64", None,
                      subsystem="mingw64")
        check_vs_runtime("app.exe", client, "15", "Debug", subsystem="clang64")

    @pytest.mark.tool_msys2
    @pytest.mark.tool_msys2_mingw64_clang64
    def test_msys2_mingw64_clang64(self):
        """
        """
        client = TestClient()
        # IMPORTANT: Need to redefine the CXX, otherwise CMake will use GCC by default
        with environment_append({"CXX": "clang++"}):
            self._build(client, generator="MinGW Makefiles")
        check_exe_run(client.out, "main", "clang", None, "Debug", "x86_64", None,
                      subsystem="mingw64")
        check_vs_runtime("app.exe", client, "15", "Debug", subsystem="mingw64")

    @pytest.mark.tool("msys2")
    @pytest.mark.tool("mingw32")
    def test_mingw32(self):
        """
        $ pacman -S mingw-w64-i686-cmake
        """
        client = TestClient()
        self._build(client, generator="MinGW Makefiles")
        check_exe_run(client.out, "main", "gcc", None, "Debug", "x86", None, subsystem="mingw32")
        check_vs_runtime("app.exe", client, "15", "Debug", subsystem="mingw32")

    @pytest.mark.tool("cygwin")
    def test_cygwin(self):
        """
        Needs to install cmake from the cygwin setup.exe
        """
        client = TestClient()
        # install "gcc-c++" and "make" packages
        self._build(client)
        check_exe_run(client.out, "main", "gcc", None, "Debug", "x86_64", None, subsystem="cygwin")
        check_vs_runtime("app.exe", client, "15", "Debug", subsystem="cygwin")

    @pytest.mark.tool_clang
    def test_clang(self):
        """
        native, LLVM/Clang compiler
        Installing the binary from LLVM site
        https://github.com/llvm/llvm-project/releases/tag/llvmorg-14.0.6
        """
        client = TestClient()
        self._build(client, generator="Ninja", compiler="clang")
        check_exe_run(client.out, "main", "clang", None, "Debug", "x86_64", None, subsystem=None)
        check_vs_runtime("app.exe", client, "15", "Debug", subsystem=None)

    @pytest.mark.tool_cmake(version="3.23")
    @pytest.mark.tool_visual_studio(version="17")
    def test_vs_clang(self):
        """
        native, LLVM/Clang compiler installed with VS 2022 -T ClangCL
        """
        # IMPORTANT: VS CLang not found if in another unit
        folder = tempfile.mkdtemp(suffix='conans')
        client = TestClient(current_folder=folder)
        self._build(client, generator="Visual Studio 17 2022", toolset="ClangCL")
        check_exe_run(client.out, "main", "clang", None, "Debug", "x86_64", None, subsystem=None)
        check_vs_runtime("Debug/app.exe", client, "15", "Debug", subsystem=None)<|MERGE_RESOLUTION|>--- conflicted
+++ resolved
@@ -4,12 +4,11 @@
 import pytest
 import textwrap
 
-from conans.client.tools import environment_append
 from conans.test.assets.autotools import gen_makefile
-from conans.test.assets.genconanfile import GenConanfile
 from conans.test.assets.sources import gen_function_cpp
 from conans.test.functional.utils import check_exe_run, check_vs_runtime
 from conans.test.utils.tools import TestClient
+from conans.util.env import environment_update
 
 
 @pytest.mark.skipif(platform.system() != "Windows", reason="Tests Windows Subsystems")
@@ -49,12 +48,8 @@
         client.run_command('uname')
         assert "MINGW32_NT" in client.out
 
-<<<<<<< HEAD
-    @pytest.mark.tool("msys2")
-    @pytest.mark.tool("mingw64")
-=======
-    @pytest.mark.tool_msys2
-    @pytest.mark.tool_ucrt64
+    @pytest.mark.tool("msys2")
+    @pytest.mark.tool("ucrt64")
     def test_ucrt64_available(self):
         """ ucrt64 needs to be installed. We use msys2, don't know if others work
         - Inside msys2, install pacman -S mingw-w64-ucrt-x86_64-toolchain (all pkgs)
@@ -63,16 +58,15 @@
         client.run_command('uname')
         assert "MINGW64_NT" in client.out
 
-    @pytest.mark.tool_msys2
-    @pytest.mark.tool_msys2_clang64
+    @pytest.mark.tool("msys2")
+    @pytest.mark.tool("msys2_clang64")
     def test_clang64_available(self):
         client = TestClient()
         client.run_command('uname')
         assert "MINGW64_NT" in client.out
 
-    @pytest.mark.tool_msys2
-    @pytest.mark.tool_mingw64
->>>>>>> 597f1466
+    @pytest.mark.tool("msys2")
+    @pytest.mark.tool("mingw64")
     def test_mingw64_available(self):
         """ Mingw64 needs to be installed. We use msys2, don't know if others work
         - Inside msys2, install pacman -S mingw-w64-x86_64-toolchain (all pkgs)
@@ -99,14 +93,9 @@
         client.run_command("make")
         client.run_command("app")
 
-<<<<<<< HEAD
-    @pytest.mark.tool("msys2")
-    def test_msys(self):
-=======
-    @pytest.mark.parametrize("static", [True, False])
-    @pytest.mark.tool_msys2
+    @pytest.mark.tool("msys2")
+    @pytest.mark.parametrize("static", [True, False])
     def test_msys2(self, static):
->>>>>>> 597f1466
         """
         native MSYS environment, binaries depend on MSYS runtime (msys-2.0.dll)
         Install:
@@ -122,16 +111,10 @@
         check_vs_runtime("app.exe", client, "15", "Debug", static_runtime=static,
                          subsystem="msys2")
 
-<<<<<<< HEAD
+    @pytest.mark.parametrize("static", [True, False])
     @pytest.mark.tool("msys2")
     @pytest.mark.tool("mingw64")
-    def test_mingw64(self):
-=======
-    @pytest.mark.parametrize("static", [True, False])
-    @pytest.mark.tool_msys2
-    @pytest.mark.tool_mingw64
     def test_mingw64(self, static):
->>>>>>> 597f1466
         """
         This will work if you installed the Mingw toolchain inside msys2 as TestSubystems above
         64-bit GCC, binaries
@@ -147,8 +130,8 @@
                          subsystem="mingw64")
 
     @pytest.mark.parametrize("static", [True, False])
-    @pytest.mark.tool_msys2
-    @pytest.mark.tool_msys2_clang64
+    @pytest.mark.tool("msys2")
+    @pytest.mark.tool("msys2_clang64")
     def test_msys2_clang64(self, static):
         """
         in msys2
@@ -165,7 +148,6 @@
         check_vs_runtime("app.exe", client, "15", "Debug", static_runtime=static,
                          subsystem="clang64")
 
-<<<<<<< HEAD
     @pytest.mark.tool("msys2")
     @pytest.mark.tool("mingw64")
     def test_mingw64_recipe(self):
@@ -224,11 +206,7 @@
         assert "__CYGWIN__" not in client.out
 
     @pytest.mark.tool("msys2")
-    @pytest.mark.tool("mingw32")
-    def test_mingw32(self):
-=======
-    @pytest.mark.tool_msys2
-    @pytest.mark.tool_msys2_mingw64_clang64
+    @pytest.mark.tool("msys2_mingw64_clang64")
     def test_msys2_mingw64_clang64(self):
         """
         in msys2
@@ -238,7 +216,7 @@
         client = TestClient()
         static = False  # This variant needs --static-glibc -static-libstdc++ (weird) to link static
         # Need to redefine CXX otherwise is gcc
-        with environment_append({"CXX": "clang++"}):
+        with environment_update({"CXX": "clang++"}):
             self._build(client, static_runtime=static)
 
         check_exe_run(client.out, "main", "clang", None, "Debug", "x86_64", None,
@@ -249,10 +227,9 @@
                          subsystem="mingw64")
 
     @pytest.mark.parametrize("static", [True, False])
-    @pytest.mark.tool_msys2
-    @pytest.mark.tool_mingw32
+    @pytest.mark.tool("msys2")
+    @pytest.mark.tool("mingw32")
     def test_mingw32(self, static):
->>>>>>> 597f1466
         """
         This will work if you installed the Mingw toolchain inside msys2 as TestSubystems above
         32-bit GCC, binaries for generic Windows (no dependency on MSYS runtime)
@@ -268,14 +245,13 @@
                          subsystem="mingw32")
 
     @pytest.mark.parametrize("static", [True, False])
-    @pytest.mark.tool_msys2
-    @pytest.mark.tool_ucrt64
+    @pytest.mark.tool("msys2")
+    @pytest.mark.tool("ucrt64")
     def test_ucrt64(self, static):
         """
         This will work if you installed the Mingw toolchain inside msys2 as TestSubystems above
         """
         client = TestClient()
-
         self._build(client, static_runtime=static)
         check_exe_run(client.out, "main", "gcc", None, "Debug", "x86_64", None, subsystem="mingw32")
         # it also defines the VS macro
@@ -283,14 +259,9 @@
         check_vs_runtime("app.exe", client, "15", "Debug", static_runtime=static,
                          subsystem="ucrt64")
 
-<<<<<<< HEAD
+    @pytest.mark.parametrize("static", [True, False])
     @pytest.mark.tool("cygwin")
-    def test_cygwin(self):
-=======
-    @pytest.mark.parametrize("static", [True, False])
-    @pytest.mark.tool_cygwin
     def test_cygwin(self, static):
->>>>>>> 597f1466
         """
         Cygwin environment, binaries depend on Cygwin runtime (cygwin1.dll)
         posix-compatible, intended to be run only in Cygwin environment (not in pure Windows)
@@ -408,9 +379,11 @@
                            " -DCMAKE_SH=\"CMAKE_SH-NOTFOUND\" -G \"{}\" .".format(cmake_compiler,
                                                                                   toolset,
                                                                                   generator))
+        build_out = client.out
         client.run_command("cmake --build .")
         app = "app" if "Visual" not in generator else r"Debug\app"
         client.run_command(app)
+        return build_out
 
     @pytest.mark.tool("msys2")
     def test_msys(self):
@@ -433,8 +406,8 @@
         check_exe_run(client.out, "main", "gcc", None, "Debug", "x86_64", None, subsystem="mingw64")
         check_vs_runtime("app.exe", client, "15", "Debug", subsystem="mingw64")
 
-    @pytest.mark.tool_msys2
-    @pytest.mark.tool_msys2_clang64
+    @pytest.mark.tool("msys2")
+    @pytest.mark.tool("msys2_clang64")
     @pytest.mark.skip(reason="This doesn't work, seems CMake issue")
     def test_msys2_clang64(self):
         """
@@ -448,28 +421,28 @@
                       subsystem="mingw64")
         check_vs_runtime("app.exe", client, "15", "Debug", subsystem="clang64")
 
-    @pytest.mark.tool_msys2
-    @pytest.mark.tool_msys2_clang64
-    @pytest.mark.tool_cmake(version="3.19")
+    @pytest.mark.tool("msys2")
+    @pytest.mark.tool("msys2_clang64")
+    @pytest.mark.tool("cmake", "3.19")
     def test_msys2_clang64_external(self):
         """
         Exactly the same as the previous tests, but with a native cmake 3.19 (higher priority)
         """
         client = TestClient()
-        self._build(client)
-        assert "MYCMAKE VERSION=3.19" in client.out
+        build_out = self._build(client)
+        assert "MYCMAKE VERSION=3.19" in build_out
         check_exe_run(client.out, "main", "clang", None, "Debug", "x86_64", None,
                       subsystem="mingw64")
         check_vs_runtime("app.exe", client, "15", "Debug", subsystem="clang64")
 
-    @pytest.mark.tool_msys2
-    @pytest.mark.tool_msys2_mingw64_clang64
+    @pytest.mark.tool("msys2")
+    @pytest.mark.tool("msys2_mingw64_clang64")
     def test_msys2_mingw64_clang64(self):
         """
         """
         client = TestClient()
         # IMPORTANT: Need to redefine the CXX, otherwise CMake will use GCC by default
-        with environment_append({"CXX": "clang++"}):
+        with environment_update({"CXX": "clang++"}):
             self._build(client, generator="MinGW Makefiles")
         check_exe_run(client.out, "main", "clang", None, "Debug", "x86_64", None,
                       subsystem="mingw64")
@@ -497,7 +470,7 @@
         check_exe_run(client.out, "main", "gcc", None, "Debug", "x86_64", None, subsystem="cygwin")
         check_vs_runtime("app.exe", client, "15", "Debug", subsystem="cygwin")
 
-    @pytest.mark.tool_clang
+    @pytest.mark.tool("clang")
     def test_clang(self):
         """
         native, LLVM/Clang compiler
@@ -509,8 +482,8 @@
         check_exe_run(client.out, "main", "clang", None, "Debug", "x86_64", None, subsystem=None)
         check_vs_runtime("app.exe", client, "15", "Debug", subsystem=None)
 
-    @pytest.mark.tool_cmake(version="3.23")
-    @pytest.mark.tool_visual_studio(version="17")
+    @pytest.mark.tool("cmake", "3.23")
+    @pytest.mark.tool("visual_studio", "17")
     def test_vs_clang(self):
         """
         native, LLVM/Clang compiler installed with VS 2022 -T ClangCL
