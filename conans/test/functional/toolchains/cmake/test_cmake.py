import os
import platform
import textwrap
import time
import unittest

import pytest
from parameterized.parameterized import parameterized

from conans.model.recipe_ref import RecipeReference
from conans.test.assets.cmake import gen_cmakelists
from conans.test.assets.sources import gen_function_cpp, gen_function_h
from conans.test.functional.utils import check_vs_runtime, check_exe_run
from conans.test.utils.tools import TestClient
from conans.util.files import save


@pytest.mark.tool("cmake", "3.15")
@pytest.mark.tool("mingw64")
@pytest.mark.skipif(platform.system() != "Windows", reason="Needs windows")
def test_simple_cmake_mingw():
    client = TestClient()
    client.run("new cmake_lib -d name=hello -d version=1.0")
    client.save({"mingw": """
        [settings]
        os=Windows
        arch=x86_64
        build_type=Release
        compiler=gcc
        compiler.exception=seh
        compiler.libcxx=libstdc++11
        compiler.threads=win32
        compiler.version=11.2
        compiler.cppstd=17
        """})
    client.run("create . --profile=mingw")
    # FIXME: Note that CI contains 10.X, so it uses another version rather than the profile one
    #  and no one notices. It would be good to have some details in confuser.py to be consistent
    check_exe_run(client.out, "hello/1.0:", "gcc", None, "Release", "x86_64", "17",
                  subsystem="mingw64", extra_msg="Hello World", cxx11_abi="1")
    check_vs_runtime("test_package/test_output/build/Release/example.exe", client, "15",
                     build_type="Release", static_runtime=False, subsystem="mingw64")

# TODO: How to link with mingw statically?


@pytest.mark.tool("cmake")
class Base(unittest.TestCase):

    conanfile = textwrap.dedent(r"""
        from conan import ConanFile
        from conan.tools.cmake import CMake, CMakeToolchain
        class App(ConanFile):
            settings = "os", "arch", "compiler", "build_type"
            requires = "hello/0.1"
            generators = "CMakeDeps"
            options = {"shared": [True, False], "fPIC": [True, False]}
            default_options = {"shared": False, "fPIC": True}

            def generate(self):
                tc = CMakeToolchain(self)
                tc.variables["MYVAR"] = "MYVAR_VALUE"
                tc.variables["MYVAR2"] = "MYVAR_VALUE2"
                tc.variables.debug["MYVAR_CONFIG"] = "MYVAR_DEBUG"
                tc.variables.release["MYVAR_CONFIG"] = "MYVAR_RELEASE"
                tc.variables.debug["MYVAR2_CONFIG"] = "MYVAR2_DEBUG"
                tc.variables.release["MYVAR2_CONFIG"] = "MYVAR2_RELEASE"
                tc.preprocessor_definitions["MYDEFINE"] = "\"MYDEF_VALUE\""
                tc.preprocessor_definitions["MYDEFINEINT"] = 42
                tc.preprocessor_definitions.debug["MYDEFINE_CONFIG"] = "\"MYDEF_DEBUG\""
                tc.preprocessor_definitions.release["MYDEFINE_CONFIG"] = "\"MYDEF_RELEASE\""
                tc.preprocessor_definitions.debug["MYDEFINEINT_CONFIG"] = 421
                tc.preprocessor_definitions.release["MYDEFINEINT_CONFIG"] = 422
                tc.generate()

            def build(self):
                cmake = CMake(self)
                cmake.configure()
                cmake.build()
        """)

    lib_h = gen_function_h(name="app")
    lib_cpp = gen_function_cpp(name="app", msg="App", includes=["hello"], calls=["hello"],
                               preprocessor=["MYVAR", "MYVAR_CONFIG", "MYDEFINE", "MYDEFINE_CONFIG",
                                             "MYDEFINEINT", "MYDEFINEINT_CONFIG"])
    main = gen_function_cpp(name="main", includes=["app"], calls=["app"])

    cmakelist = textwrap.dedent("""
        cmake_minimum_required(VERSION 3.15)
        project(App C CXX)

        if(NOT CMAKE_TOOLCHAIN_FILE)
            message(FATAL ">> Not using toolchain")
        endif()
        message(">> CMAKE_GENERATOR_PLATFORM: ${CMAKE_GENERATOR_PLATFORM}")
        message(">> CMAKE_BUILD_TYPE: ${CMAKE_BUILD_TYPE}")
        message(">> CMAKE_CXX_FLAGS: ${CMAKE_CXX_FLAGS}")
        message(">> CMAKE_CXX_FLAGS_DEBUG: ${CMAKE_CXX_FLAGS_DEBUG}")
        message(">> CMAKE_CXX_FLAGS_RELEASE: ${CMAKE_CXX_FLAGS_RELEASE}")
        message(">> CMAKE_C_FLAGS: ${CMAKE_C_FLAGS}")
        message(">> CMAKE_C_FLAGS_DEBUG: ${CMAKE_C_FLAGS_DEBUG}")
        message(">> CMAKE_C_FLAGS_RELEASE: ${CMAKE_C_FLAGS_RELEASE}")
        message(">> CMAKE_SHARED_LINKER_FLAGS: ${CMAKE_SHARED_LINKER_FLAGS}")
        message(">> CMAKE_EXE_LINKER_FLAGS: ${CMAKE_EXE_LINKER_FLAGS}")
        message(">> CMAKE_CXX_STANDARD: ${CMAKE_CXX_STANDARD}")
        message(">> CMAKE_CXX_EXTENSIONS: ${CMAKE_CXX_EXTENSIONS}")
        message(">> CMAKE_POSITION_INDEPENDENT_CODE: ${CMAKE_POSITION_INDEPENDENT_CODE}")
        message(">> CMAKE_SKIP_RPATH: ${CMAKE_SKIP_RPATH}")
        message(">> CMAKE_INSTALL_NAME_DIR: ${CMAKE_INSTALL_NAME_DIR}")
        message(">> CMAKE_MODULE_PATH: ${CMAKE_MODULE_PATH}")
        message(">> CMAKE_PREFIX_PATH: ${CMAKE_PREFIX_PATH}")
        message(">> BUILD_SHARED_LIBS: ${BUILD_SHARED_LIBS}")
        get_directory_property(_COMPILE_DEFS DIRECTORY ${CMAKE_SOURCE_DIR} COMPILE_DEFINITIONS)
        message(">> COMPILE_DEFINITIONS: ${_COMPILE_DEFS}")

        find_package(hello REQUIRED)
        add_library(app_lib app_lib.cpp)
        target_link_libraries(app_lib PRIVATE hello::hello)
        target_compile_definitions(app_lib PRIVATE MYVAR="${MYVAR}")
        target_compile_definitions(app_lib PRIVATE MYVAR_CONFIG="${MYVAR_CONFIG}")
        add_executable(app app.cpp)
        target_link_libraries(app PRIVATE app_lib)
        """)

    def setUp(self):
        self.client = TestClient()
        conanfile = textwrap.dedent("""
            from conan import ConanFile
            from conan.tools.files import save
            import os
            class Pkg(ConanFile):
                settings = "build_type"
                def package(self):
                    save(self, os.path.join(self.package_folder, "include/hello.h"),
                         '''#include <iostream>
                         void hello(){std::cout<< "Hello: %s" <<std::endl;}'''
                         % self.settings.build_type)
            """)
        self.client.save({"conanfile.py": conanfile})
        self.client.run("create . --name=hello --version=0.1 -s build_type=Debug")
        self.client.run("create . --name=hello --version=0.1 -s build_type=Release")

        # Prepare the actual consumer package
        self.client.save({"conanfile.py": self.conanfile,
                          "CMakeLists.txt": self.cmakelist,
                          "app.cpp": self.main,
                          "app_lib.cpp": self.lib_cpp,
                          "app.h": self.lib_h})

    def _run_build(self, settings=None, options=None):
        # Build the profile according to the settings provided
        settings = settings or {}
        settings = " ".join('-s %s="%s"' % (k, v) for k, v in settings.items() if v)
        options = " ".join("-o %s=%s" % (k, v) for k, v in options.items()) if options else ""

        # Run the configure corresponding to this test case
        build_directory = os.path.join(self.client.current_folder, "build").replace("\\", "/")
        with self.client.chdir(build_directory):
            self.client.run("build .. %s %s -of=." % (settings, options))
            install_out = self.client.out
        return install_out

    def _modify_code(self):
        lib_cpp = gen_function_cpp(name="app", msg="AppImproved", includes=["hello"],
                                   calls=["hello"], preprocessor=["MYVAR", "MYVAR_CONFIG",
                                                                  "MYDEFINE", "MYDEFINE_CONFIG",
                                                                  "MYDEFINEINT",
                                                                  "MYDEFINEINT_CONFIG"])
        self.client.save({"app_lib.cpp": lib_cpp})

        content = self.client.load("CMakeLists.txt")
        content = content.replace(">>", "++>>")
        self.client.save({"CMakeLists.txt": content})

    def _incremental_build(self, build_type=None):
        build_directory = os.path.join(self.client.current_folder, "build").replace("\\", "/")
        with self.client.chdir(build_directory):
            config = "--config %s" % build_type if build_type else ""
            self.client.run_command("cmake --build . %s" % config)

    def _run_app(self, build_type, bin_folder=False, msg="App", dyld_path=None):
        if dyld_path:
            build_directory = os.path.join(self.client.current_folder, "build").replace("\\", "/")
            command_str = 'DYLD_LIBRARY_PATH="%s" build/app' % build_directory
        else:
            command_str = "build/%s/app.exe" % build_type if bin_folder else "build/app"
            if platform.system() == "Windows":
                command_str = command_str.replace("/", "\\")
        self.client.run_command(command_str)
        self.assertIn("Hello: %s" % build_type, self.client.out)
        self.assertIn("%s: %s!" % (msg, build_type), self.client.out)
        self.assertIn("MYVAR: MYVAR_VALUE", self.client.out)
        self.assertIn("MYVAR_CONFIG: MYVAR_%s" % build_type.upper(), self.client.out)
        self.assertIn("MYDEFINE: MYDEF_VALUE", self.client.out)
        self.assertIn("MYDEFINE_CONFIG: MYDEF_%s" % build_type.upper(), self.client.out)
        self.assertIn("MYDEFINEINT: 42", self.client.out)
        self.assertIn("MYDEFINEINT_CONFIG: {}".format(421 if build_type == "Debug" else 422),
                      self.client.out)


@pytest.mark.skipif(platform.system() != "Windows", reason="Only for windows")
class WinTest(Base):
    @parameterized.expand([("msvc", "Debug", "static", "191", "14", "x86", None, True),
                           ("msvc", "Release", "dynamic", "191", "17", "x86_64", None, False)]
                          )
    def test_toolchain_win(self, compiler, build_type, runtime, version, cppstd, arch, toolset,
                           shared):
        settings = {"compiler": compiler,
                    "compiler.version": version,
                    "compiler.toolset": toolset,
                    "compiler.runtime": runtime,
                    "compiler.cppstd": cppstd,
                    "arch": arch,
                    "build_type": build_type,
                    }
        options = {"shared": shared}
        save(self.client.cache.new_config_path, "tools.build:jobs=1")
        install_out = self._run_build(settings, options)
        self.assertIn("WARN: Toolchain: Ignoring fPIC option defined for Windows", install_out)

        # FIXME: Hardcoded VS version and partial toolset check
        toolchain_path = os.path.join(self.client.current_folder, "build",
                                      "conan_toolchain.cmake").replace("\\", "/")
        self.assertIn('CMake command: cmake -G "Visual Studio 15 2017" '
                      '-DCMAKE_TOOLCHAIN_FILE="{}"'.format(toolchain_path), self.client.out)
        if toolset == "v140":
            self.assertIn("Microsoft Visual Studio 14.0", self.client.out)
        else:
            self.assertIn("Microsoft Visual Studio/2017", self.client.out)

        generator_platform = "x64" if arch == "x86_64" else "Win32"
        arch_flag = "x64" if arch == "x86_64" else "X86"
        shared_str = "ON" if shared else "OFF"
        vals = {"CMAKE_GENERATOR_PLATFORM": generator_platform,
                "CMAKE_BUILD_TYPE": "",
                "CMAKE_CXX_FLAGS": "/MP1 /DWIN32 /D_WINDOWS /GR /EHsc",
                "CMAKE_CXX_FLAGS_DEBUG": "/Zi /Ob0 /Od /RTC1",
                "CMAKE_CXX_FLAGS_RELEASE": "/O2 /Ob2 /DNDEBUG",
                "CMAKE_C_FLAGS": "/MP1 /DWIN32 /D_WINDOWS",
                "CMAKE_C_FLAGS_DEBUG": "/Zi /Ob0 /Od /RTC1",
                "CMAKE_C_FLAGS_RELEASE": "/O2 /Ob2 /DNDEBUG",
                "CMAKE_SHARED_LINKER_FLAGS": "/machine:%s" % arch_flag,
                "CMAKE_EXE_LINKER_FLAGS": "/machine:%s" % arch_flag,
                "CMAKE_CXX_STANDARD": cppstd,
                "CMAKE_CXX_EXTENSIONS": "OFF",
                "BUILD_SHARED_LIBS": shared_str}

        def _verify_out(marker=">>"):
            if shared:
                self.assertIn("app_lib.dll", self.client.out)
            else:
                self.assertNotIn("app_lib.dll", self.client.out)

            out = str(self.client.out).splitlines()
            for k, v in vals.items():
                self.assertIn("%s %s: %s" % (marker, k, v), out)

        _verify_out()

        opposite_build_type = "Release" if build_type == "Debug" else "Debug"
        settings["build_type"] = opposite_build_type
        if runtime == "MTd":
            settings["compiler.runtime"] = "MT"
        if runtime == "MD":
            settings["compiler.runtime"] = "MDd"
        self._run_build(settings, options)

        self._run_app("Release", bin_folder=True)
        if compiler == "msvc":
            visual_version = version
        else:
            visual_version = "190" if toolset == "v140" else "191"
        check_exe_run(self.client.out, "main", "msvc", visual_version, "Release", arch, cppstd,
                      {"MYVAR": "MYVAR_VALUE",
                       "MYVAR_CONFIG": "MYVAR_RELEASE",
                       "MYDEFINE": "MYDEF_VALUE",
                       "MYDEFINE_CONFIG": "MYDEF_RELEASE"
                       })
        self._run_app("Debug", bin_folder=True)
        check_exe_run(self.client.out, "main", "msvc", visual_version, "Debug", arch, cppstd,
                      {"MYVAR": "MYVAR_VALUE",
                       "MYVAR_CONFIG": "MYVAR_DEBUG",
                       "MYDEFINE": "MYDEF_VALUE",
                       "MYDEFINE_CONFIG": "MYDEF_DEBUG"
                       })

        static_runtime = True if runtime == "static" or "MT" in runtime else False
        check_vs_runtime("build/Release/app.exe", self.client, "15", build_type="Release",
                         static_runtime=static_runtime)
        check_vs_runtime("build/Debug/app.exe", self.client, "15", build_type="Debug",
                         static_runtime=static_runtime)

        self._modify_code()
        time.sleep(1)
        self._incremental_build(build_type=build_type)
        _verify_out(marker="++>>")
        self._run_app(build_type, bin_folder=True, msg="AppImproved")
        self._incremental_build(build_type=opposite_build_type)
        self._run_app(opposite_build_type, bin_folder=True, msg="AppImproved")

    @parameterized.expand([("Debug", "libstdc++", "4.9", "98", "x86_64", True),
                           ("Release", "libstdc++", "4.9", "11", "x86_64", False)])
    @pytest.mark.tool("mingw64")
    @pytest.mark.tool("cmake", "3.15")
    def test_toolchain_mingw_win(self, build_type, libcxx, version, cppstd, arch, shared):
        # FIXME: The version and cppstd are wrong, toolchain doesn't enforce it
        settings = {"compiler": "gcc",
                    "compiler.version": version,
                    "compiler.libcxx": libcxx,
                    "compiler.cppstd": cppstd,
                    "arch": arch,
                    "build_type": build_type,
                    }
        options = {"shared": shared}
        install_out = self._run_build(settings, options)
        self.assertIn("WARN: Toolchain: Ignoring fPIC option defined for Windows", install_out)
        self.assertIn("The C compiler identification is GNU", self.client.out)
        toolchain_path = os.path.join(self.client.current_folder, "build",
                                      "conan_toolchain.cmake").replace("\\", "/")
        self.assertIn('CMake command: cmake -G "MinGW Makefiles" '
                      '-DCMAKE_TOOLCHAIN_FILE="{}"'.format(toolchain_path), self.client.out)
        assert '-DCMAKE_SH="CMAKE_SH-NOTFOUND"' in self.client.out

        def _verify_out(marker=">>"):
            cmake_vars = {"CMAKE_GENERATOR_PLATFORM": "",
                          "CMAKE_BUILD_TYPE": build_type,
                          "CMAKE_CXX_FLAGS": "-m64",
                          "CMAKE_CXX_FLAGS_DEBUG": "-g",
                          "CMAKE_CXX_FLAGS_RELEASE": "-O3 -DNDEBUG",
                          "CMAKE_C_FLAGS": "-m64",
                          "CMAKE_C_FLAGS_DEBUG": "-g",
                          "CMAKE_C_FLAGS_RELEASE": "-O3 -DNDEBUG",
                          "CMAKE_SHARED_LINKER_FLAGS": "-m64",
                          "CMAKE_EXE_LINKER_FLAGS": "-m64",
                          "CMAKE_CXX_STANDARD": cppstd,
                          "CMAKE_CXX_EXTENSIONS": "OFF",
                          "BUILD_SHARED_LIBS": "ON" if shared else "OFF"}
            if shared:
                self.assertIn("app_lib.dll", self.client.out)
            else:
                self.assertNotIn("app_lib.dll", self.client.out)

            out = str(self.client.out).splitlines()
            for k, v in cmake_vars.items():
                self.assertIn("%s %s: %s" % (marker, k, v), out)

        _verify_out()
        self._run_app(build_type)
        check_exe_run(self.client.out, "main", "gcc", None, build_type, arch, None,
                      {"MYVAR": "MYVAR_VALUE",
                       "MYVAR_CONFIG": "MYVAR_{}".format(build_type.upper()),
                       "MYDEFINE": "MYDEF_VALUE",
                       "MYDEFINE_CONFIG": "MYDEF_{}".format(build_type.upper())
                       }, subsystem="mingw64")

        self._modify_code()
        time.sleep(2)
        self._incremental_build()
        _verify_out(marker="++>>")
        self._run_app(build_type, msg="AppImproved")


@pytest.mark.skipif(platform.system() != "Linux", reason="Only for Linux")
class LinuxTest(Base):
    @parameterized.expand([("Debug",  "14", "x86", "libstdc++", True),
                           ("Release", "gnu14", "x86_64", "libstdc++11", False)])
    def test_toolchain_linux(self, build_type, cppstd, arch, libcxx, shared):
        settings = {"compiler": "gcc",
                    "compiler.cppstd": cppstd,
                    "compiler.libcxx": libcxx,
                    "arch": arch,
                    "build_type": build_type}
        self._run_build(settings, {"shared": shared})
        toolchain_path = os.path.join(self.client.current_folder, "build",
                                      "conan_toolchain.cmake").replace("\\", "/")
        self.assertIn('CMake command: cmake -G "Unix Makefiles" '
                      '-DCMAKE_TOOLCHAIN_FILE="{}"'.format(toolchain_path), self.client.out)

        extensions_str = "ON" if "gnu" in cppstd else "OFF"
        arch_str = "-m32" if arch == "x86" else "-m64"
        cxx11_abi_str = "_GLIBCXX_USE_CXX11_ABI=0;" if libcxx == "libstdc++" else ""
        defines = '%sMYDEFINE="MYDEF_VALUE";MYDEFINEINT=42;'\
                  'MYDEFINE_CONFIG=$<IF:$<CONFIG:debug>,"MYDEF_DEBUG",$<IF:$<CONFIG:release>,'\
                  '"MYDEF_RELEASE","">>;MYDEFINEINT_CONFIG=$<IF:$<CONFIG:debug>,421,'\
                  '$<IF:$<CONFIG:release>,422,"">>' % cxx11_abi_str
        vals = {"CMAKE_CXX_STANDARD": "14",
                "CMAKE_CXX_EXTENSIONS": extensions_str,
                "CMAKE_BUILD_TYPE": build_type,
                "CMAKE_CXX_FLAGS": arch_str,
                "CMAKE_CXX_FLAGS_DEBUG": "-g",
                "CMAKE_CXX_FLAGS_RELEASE": "-O3 -DNDEBUG",
                "CMAKE_C_FLAGS": arch_str,
                "CMAKE_C_FLAGS_DEBUG": "-g",
                "CMAKE_C_FLAGS_RELEASE": "-O3 -DNDEBUG",
                "CMAKE_SHARED_LINKER_FLAGS": arch_str,
                "CMAKE_EXE_LINKER_FLAGS": arch_str,
                "COMPILE_DEFINITIONS": defines,
                "CMAKE_POSITION_INDEPENDENT_CODE": "ON"
                }

        def _verify_out(marker=">>"):
            if shared:
                self.assertIn("libapp_lib.so", self.client.out)
            else:
                self.assertIn("libapp_lib.a", self.client.out)

            out = str(self.client.out).splitlines()
            for k, v in vals.items():
                self.assertIn("%s %s: %s" % (marker, k, v), out)

        _verify_out()

        self._run_app(build_type)

        self._modify_code()
        self._incremental_build()
        _verify_out(marker="++>>")
        self._run_app(build_type, msg="AppImproved")


@pytest.mark.skipif(platform.system() != "Darwin", reason="Only for Apple")
class AppleTest(Base):
    @parameterized.expand([("Debug",  "14",  True),
                           ("Release", "", False)])
    def test_toolchain_apple(self, build_type, cppstd, shared):
        settings = {"compiler": "apple-clang",
                    "compiler.cppstd": cppstd,
                    "build_type": build_type}
        self._run_build(settings, {"shared": shared})

        toolchain_path = os.path.join(self.client.current_folder, "build",
                                      "conan_toolchain.cmake").replace("\\", "/")
        self.assertIn('CMake command: cmake -G "Unix Makefiles" '
                      '-DCMAKE_TOOLCHAIN_FILE="{}"'.format(toolchain_path), self.client.out)

        extensions_str = "OFF" if cppstd else ""
        vals = {"CMAKE_CXX_STANDARD": cppstd,
                "CMAKE_CXX_EXTENSIONS": extensions_str,
                "CMAKE_BUILD_TYPE": build_type,
                "CMAKE_CXX_FLAGS_DEBUG": "-g",
                "CMAKE_CXX_FLAGS_RELEASE": "-O3 -DNDEBUG",
                "CMAKE_C_FLAGS_DEBUG": "-g",
                "CMAKE_C_FLAGS_RELEASE": "-O3 -DNDEBUG",
                "CMAKE_INSTALL_NAME_DIR": ""
                }

        host_profile = self.client.get_default_host_profile()
        if host_profile.settings.get("arch") == "x86_64":
            vals.update({
                "CMAKE_C_FLAGS": "-m64",
                "CMAKE_CXX_FLAGS": "-m64 -stdlib=libc++",
                "CMAKE_SHARED_LINKER_FLAGS": "-m64",
                "CMAKE_EXE_LINKER_FLAGS": "-m64",
            })
        else:
            vals.update({
                "CMAKE_CXX_FLAGS": "-stdlib=libc++",
            })

        def _verify_out(marker=">>"):
            if shared:
                self.assertIn("libapp_lib.dylib", self.client.out)
            else:
                if marker == ">>":
                    self.assertIn("libapp_lib.a", self.client.out)
                else:  # Incremental build not the same msg
                    self.assertIn("Built target app_lib", self.client.out)
            out = str(self.client.out).splitlines()
            for k, v in vals.items():
                self.assertIn("%s %s: %s" % (marker, k, v), out)

        _verify_out()

        self._run_app(build_type, dyld_path=shared)

        self._modify_code()
        time.sleep(1)
        self._incremental_build()
        _verify_out(marker="++>>")
        self._run_app(build_type, dyld_path=shared, msg="AppImproved")


@pytest.mark.skipif(platform.system() != "Windows", reason="Only for windows")
@pytest.mark.parametrize("version, vs_version",
                         [("190", "15"),
                          ("191", "15")])
def test_msvc_vs_versiontoolset(version, vs_version):
    settings = {"compiler": "msvc",
                "compiler.version": version,
                "compiler.runtime": "static",
                "compiler.cppstd": "14",
                "arch": "x86_64",
                "build_type": "Release",
                }
    client = TestClient()
    save(client.cache.new_config_path,
         "tools.microsoft.msbuild:vs_version={}".format(vs_version))
    conanfile = textwrap.dedent("""
            from conan import ConanFile
            from conan.tools.cmake import CMake
            class App(ConanFile):
                settings = "os", "arch", "compiler", "build_type"
                generators = "CMakeToolchain"
                options = {"shared": [True, False], "fPIC": [True, False]}
                default_options = {"shared": False, "fPIC": True}
                exports_sources = "*"

                def build(self):
                    cmake = CMake(self)
                    cmake.configure()
                    cmake.build()
                    self.run("Release\\myapp.exe")
            """)
    cmakelists = gen_cmakelists(appname="myapp", appsources=["app.cpp"])
    main = gen_function_cpp(name="main")
    client.save({"conanfile.py": conanfile,
                 "CMakeLists.txt": cmakelists,
                 "app.cpp": main,
                 })
    settings = " ".join('-s %s="%s"' % (k, v) for k, v in settings.items() if v)
    client.run("create . --name=app --version=1.0 {}".format(settings))
    assert '-G "Visual Studio 15 2017"' in client.out

    check_exe_run(client.out, "main", "msvc", version, "Release", "x86_64", "14")


@pytest.mark.tool("cmake")
class CMakeInstallTest(unittest.TestCase):

    def test_install(self):
        conanfile = textwrap.dedent("""
            from conan import ConanFile
            from conan.tools.cmake import CMake, CMakeToolchain
            class App(ConanFile):
                settings = "os", "arch", "compiler", "build_type"
                exports_sources = "CMakeLists.txt", "header.h"
                def generate(self):
                    tc = CMakeToolchain(self)
                    tc.generate()
                def build(self):
                    cmake = CMake(self)
                    cmake.configure()
                def package(self):
                    cmake = CMake(self)
                    cmake.install()
            """)

        cmakelist = textwrap.dedent("""
            cmake_minimum_required(VERSION 2.8)
            project(App C)
<<<<<<< HEAD
=======

            if(NOT CMAKE_TOOLCHAIN_FILE)
                message(FATAL ">> Not using toolchain")
            endif()
>>>>>>> c021ce7b
            install(FILES header.h DESTINATION include)
            """)
        client = TestClient(path_with_spaces=False)
        client.save({"conanfile.py": conanfile,
                     "CMakeLists.txt": cmakelist,
                     "header.h": "# my header file"})

        # The create flow must work
        client.run("create . --name=pkg --version=0.1")
        self.assertIn("pkg/0.1 package(): Packaged 1 '.h' file: header.h", client.out)
        ref = RecipeReference.loads("pkg/0.1")
        pref = client.get_latest_package_reference(ref)
        package_folder = client.get_latest_pkg_layout(pref).package()
        self.assertTrue(os.path.exists(os.path.join(package_folder, "include", "header.h")))

    def test_install_in_build(self):
        """
        test that we can do a ``cmake.install()`` inside the ``build()`` method without
        crashing
        """
        conanfile = textwrap.dedent("""
            from conan import ConanFile
            from conan.tools.cmake import CMake, CMakeToolchain
            class App(ConanFile):
                settings = "os", "arch", "compiler", "build_type"

                def generate(self):
                    tc = CMakeToolchain(self)
                    tc.generate()
                def build(self):
                    cmake = CMake(self)
                    cmake.configure()
                    cmake.install()
            """)

        cmakelist = textwrap.dedent("""
            cmake_minimum_required(VERSION 2.8)
            project(App C)
            install(FILES header.h DESTINATION include)
            """)
        client = TestClient(path_with_spaces=False)
        client.save({"conanfile.py": conanfile,
                     "CMakeLists.txt": cmakelist,
                     "header.h": "# my header file"})

        # The create flow must work
        client.run("build .")
        assert "conanfile.py: CMake command: cmake --install" in client.out


<<<<<<< HEAD
@pytest.mark.tool("cmake")
=======
@pytest.mark.tool_cmake
class CMakeTestTest(unittest.TestCase):
    """
    test the cmake.test() helper
    """
    def test_test(self):

        conanfile = textwrap.dedent("""
            from conan import ConanFile
            from conan.tools.cmake import CMake
            class App(ConanFile):
                settings = "os", "arch", "compiler", "build_type"
                generators = "CMakeDeps", "CMakeToolchain", "VirtualBuildEnv", "VirtualRunEnv"
                exports_sources = "CMakeLists.txt", "example.cpp"

                def build_requirements(self):
                    self.test_requires("test/0.1")

                def build(self):
                    cmake = CMake(self)
                    cmake.configure()
                    cmake.build()
                    cmake.test()
            """)

        cmakelist = textwrap.dedent("""
            cmake_minimum_required(VERSION 3.15)
            project(App CXX)
            find_package(test CONFIG REQUIRED)
            add_executable(example example.cpp)
            target_link_libraries(example test::test)

            enable_testing()
            add_test(NAME example
                      COMMAND example)
            """)
        c = TestClient()
        c.run("new test/0.1 -m=cmake_lib")
        c.run("create .  -tf=None -o test*:shared=True")

        c.save({"conanfile.py": conanfile,
                "CMakeLists.txt": cmakelist,
                "example.cpp": gen_function_cpp(name="main", includes=["test"], calls=["test"])},
               clean_first=True)

        # The create flow must work
        c.run("create . pkg/0.1@ -pr:b=default -o test*:shared=True")
        assert "1/1 Test #1: example ..........................   Passed" in c.out


@pytest.mark.tool_cmake
>>>>>>> c021ce7b
class CMakeOverrideCacheTest(unittest.TestCase):

    def test_cmake_cache_variables(self):
        # https://github.com/conan-io/conan/issues/7832
        conanfile = textwrap.dedent("""
            from conan import ConanFile
            from conan.tools.cmake import CMake, CMakeToolchain
            class App(ConanFile):
                settings = "os", "arch", "compiler", "build_type"
                exports_sources = "CMakeLists.txt"
                def generate(self):
                    toolchain = CMakeToolchain(self)
                    toolchain.variables["my_config_string"] = "my new value"
                    toolchain.generate()
                def build(self):
                    cmake = CMake(self)
                    cmake.configure()
            """)

        cmakelist = textwrap.dedent("""
            cmake_minimum_required(VERSION 3.7)
            project(my_project)
            set(my_config_string "default value" CACHE STRING "my config string")
            message(STATUS "VALUE OF CONFIG STRING: ${my_config_string}")
            """)
        client = TestClient()
        client.save({"conanfile.py": conanfile,
                     "CMakeLists.txt": cmakelist})
        client.run("build .")
        self.assertIn("VALUE OF CONFIG STRING: my new value", client.out)


@pytest.mark.tool("cmake")
class TestCMakeFindPackagePreferConfig:

    def test_prefer_config(self):
        conanfile = textwrap.dedent("""
            from conan import ConanFile
            from conan.tools.cmake import CMake
            class App(ConanFile):
                settings = "os", "arch", "compiler", "build_type"
                generators = "CMakeToolchain"
                def build(self):
                    cmake = CMake(self)
                    cmake.configure()
            """)

        cmakelist = textwrap.dedent("""
            set(CMAKE_C_COMPILER_WORKS 1)
            set(CMAKE_C_ABI_COMPILED 1)
            cmake_minimum_required(VERSION 3.15)
            project(my_project C)
            find_package(Comandante REQUIRED)
            """)

        find = 'message(STATUS "using FindComandante.cmake")'
        config = 'message(STATUS "using ComandanteConfig.cmake")'

        profile = textwrap.dedent("""
            include(default)
            [conf]
            tools.cmake.cmaketoolchain:find_package_prefer_config={}
            """)

        client = TestClient()
        client.save({"conanfile.py": conanfile,
                     "CMakeLists.txt": cmakelist,
                     "FindComandante.cmake": find,
                     "ComandanteConfig.cmake": config,
                     "profile_true": profile.format(True),
                     "profile_false": profile.format(False)})

        client.run("build .")
        assert "using ComandanteConfig.cmake" in client.out

        client.run("build . --profile=profile_true")
        assert "using ComandanteConfig.cmake" in client.out

        client.run("build . --profile=profile_false")
        assert "using FindComandante.cmake" in client.out<|MERGE_RESOLUTION|>--- conflicted
+++ resolved
@@ -548,13 +548,6 @@
         cmakelist = textwrap.dedent("""
             cmake_minimum_required(VERSION 2.8)
             project(App C)
-<<<<<<< HEAD
-=======
-
-            if(NOT CMAKE_TOOLCHAIN_FILE)
-                message(FATAL ">> Not using toolchain")
-            endif()
->>>>>>> c021ce7b
             install(FILES header.h DESTINATION include)
             """)
         client = TestClient(path_with_spaces=False)
@@ -605,10 +598,7 @@
         assert "conanfile.py: CMake command: cmake --install" in client.out
 
 
-<<<<<<< HEAD
 @pytest.mark.tool("cmake")
-=======
-@pytest.mark.tool_cmake
 class CMakeTestTest(unittest.TestCase):
     """
     test the cmake.test() helper
@@ -659,7 +649,6 @@
 
 
 @pytest.mark.tool_cmake
->>>>>>> c021ce7b
 class CMakeOverrideCacheTest(unittest.TestCase):
 
     def test_cmake_cache_variables(self):
