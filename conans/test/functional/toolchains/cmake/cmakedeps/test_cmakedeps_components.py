--- conflicted
+++ resolved
@@ -66,16 +66,10 @@
 
     def test_cmakedeps_multi(self):
         t = TestClient(cache_folder=self.cache_folder)
-<<<<<<< HEAD
         t.run('install --requires=middle/version@ -g CMakeDeps')
         host_arch = t.get_default_host_profile().settings['arch']
 
         content = t.load(f'middle-release-{host_arch}-data.cmake')
-=======
-        t.run('install middle/version@ -g CMakeDeps')
-        arch = t.get_default_host_profile().settings['arch']
-        content = t.load(f'middle-release-{arch}-data.cmake')
->>>>>>> 81d4fed6
         self.assertIn("list(APPEND middle_FIND_DEPENDENCY_NAMES top)", content)
 
         content = t.load('middle-Target-release.cmake')
