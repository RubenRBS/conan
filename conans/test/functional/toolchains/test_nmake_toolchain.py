--- conflicted
+++ resolved
@@ -23,7 +23,7 @@
 
     # Build the profile according to the settings provided
     settings = " ".join('-s %s="%s"' % (k, v) for k, v in settings.items() if v)
-    client.run("new dep/1.0 -m=cmake_lib")
+    client.run("new cmake_lib -d name=dep -d version=1.0")
     client.run(f'create . -tf=None {settings} '
                f'-c tools.cmake.cmaketoolchain:generator="Visual Studio 15"')
 
@@ -48,15 +48,10 @@
         """)
     client.save({"conanfile.py": conanfile,
                  "makefile": makefile,
-<<<<<<< HEAD
-                 "simple.cpp": gen_function_cpp(name="main")})
-    client.run("build . {}".format(settings))
-=======
                  "simple.cpp": gen_function_cpp(name="main", includes=["dep"], calls=["dep"])},
                 clean_first=True)
     client.run("install . {}".format(settings))
     client.run("build .")
->>>>>>> 61e1bd47
     client.run_command("simple.exe")
     assert "dep/1.0" in client.out
     check_exe_run(client.out, "main", "msvc", version, build_type, "x86_64", cppstd)