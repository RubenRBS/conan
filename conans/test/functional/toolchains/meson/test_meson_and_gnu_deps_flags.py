import os
import platform
import textwrap

from conan.tools.files import load
from conans.test.assets.sources import gen_function_cpp
from conans.test.functional.toolchains.meson._base import TestMesonBase
from conans.test.utils.tools import TestClient


class TestMesonToolchainAndGnuFlags(TestMesonBase):

    def test_mesondeps(self):
        client = TestClient(path_with_spaces=False)
        client.run("new cmake_lib -d name=hello -d version=0.1")
        client.run("create .")
        app = gen_function_cpp(name="main", includes=["hello"], calls=["hello"])

        conanfile_py = textwrap.dedent("""
        from conan import ConanFile
        from conan.tools.meson import Meson

        class App(ConanFile):
            settings = "os", "arch", "compiler", "build_type"
            requires = "hello/0.1"
            generators = "MesonDeps", "MesonToolchain"

            def layout(self):
                self.folders.build = "build"

            def build(self):
                meson = Meson(self)
                meson.configure()
                meson.build()
        """)

        meson_build = textwrap.dedent("""
        project('tutorial', 'cpp')
        cxx = meson.get_compiler('cpp')
        hello = cxx.find_library('hello', required: true)
        executable('demo', 'main.cpp', dependencies: hello)
        """)

        client.save({"conanfile.py": conanfile_py,
                     "meson.build": meson_build,
                     "main.cpp": app},
                    clean_first=True)

        client.run("build .")
        assert "[2/2] Linking target demo" in client.out

    def test_mesondeps_flags_are_being_appended_and_not_replacing_toolchain_ones(self):
        """
        Test MesonDeps and MesonToolchain are keeping all the flags/definitions defined
        from both generators and nothing is being messed up.
        """
        client = TestClient(path_with_spaces=False)
        if platform.system() == "Windows":
            deps_flags = '"/GA", "/analyze:quiet"'
            flags = '"/Wall", "/W4"'
        else:
            deps_flags = '"-Wpedantic", "-Werror"'
            flags = '"-Wall", "-finline-functions"'
        # Dependency - hello/0.1
        conanfile_py = textwrap.dedent("""
        from conan import ConanFile

        class HelloConan(ConanFile):
            name = "hello"
            version = "0.1"

            def package_info(self):
                self.cpp_info.libs = ["hello"]
                self.cpp_info.cxxflags = [{}]
                self.cpp_info.defines = ['DEF1=one_string', 'DEF2=other_string']
        """.format(deps_flags))
        client.save({"conanfile.py": conanfile_py})
        client.run("create .")
        # Dependency - other/0.1
        conanfile_py = textwrap.dedent("""
        from conan import ConanFile

        class OtherConan(ConanFile):
            name = "other"
            version = "0.1"

            def package_info(self):
                self.cpp_info.libs = ["other"]
                self.cpp_info.defines = ['DEF3=simple_string']
        """)
        client.save({"conanfile.py": conanfile_py}, clean_first=True)
        client.run("create .")

        # Consumer using MesonDeps and MesonToolchain
        conanfile_py = textwrap.dedent("""
        from conan import ConanFile
        from conan.tools.meson import Meson, MesonDeps, MesonToolchain

        class App(ConanFile):
            settings = "os", "arch", "compiler", "build_type"
            requires = "hello/0.1", "other/0.1"

            def layout(self):
                self.folders.build = "build"

            def generate(self):
                tc = MesonDeps(self)
                tc.generate()
                tc = MesonToolchain(self)
                tc.preprocessor_definitions["VAR"] = "VALUE"
                tc.preprocessor_definitions["VAR2"] = "VALUE2"
                tc.generate()

            def build(self):
                meson = Meson(self)
                meson.configure()
                meson.build()
        """)

        meson_build = textwrap.dedent("""
            project('tutorial', 'cpp')
            cxx = meson.get_compiler('cpp')
            # It's not needed to declare "hello/0.1" as a dependency, only interested in flags
            executable('demo', 'main.cpp')
        """)

        main = textwrap.dedent("""
            #include <stdio.h>
            #define STR(x)   #x
            #define SHOW_DEFINE(x) printf("%s=%s", #x, STR(x))
            int main(int argc, char *argv[]) {
                SHOW_DEFINE(VAR);
                SHOW_DEFINE(VAR2);
                SHOW_DEFINE(DEF1);
                SHOW_DEFINE(DEF2);
                SHOW_DEFINE(DEF3);
                return 0;
            }
        """)

        client.save({"conanfile.py": conanfile_py,
                     "meson.build": meson_build,
                     "main.cpp": main},
                    clean_first=True)

<<<<<<< HEAD
        client.run("build . -c 'tools.build:cxxflags=[%s]'" % flags)
        deps_flags = deps_flags.replace('"', "").replace(",", "")
        flags = flags.replace('"', "").replace(",", "")
        meson_log_path = os.path.join(client.current_folder, "build", "meson-logs", "meson-log.txt")
        meson_log = load(None, meson_log_path)
        meson_log = meson_log.replace("\\", "/")
        assert "'--native-file {folder}/conan_meson_native.ini' " \
               "'--native-file {folder}/conan_meson_deps_flags.ini'" \
               "".format(folder=client.current_folder.replace("\\", "/")) in meson_log
=======
        client.run("install . %s -c 'tools.build:cxxflags=[%s]'" % (self._settings_str, flags))
        client.run("build .")
>>>>>>> f37e5ede

        app_name = "demo.exe" if platform.system() == "Windows" else "demo"
        client.run_command(os.path.join("build", app_name))
        assert 'VAR="VALUE' in client.out
        assert 'VAR2="VALUE2"' in client.out
        assert 'DEF1=one_string' in client.out
        assert 'DEF2=other_string' in client.out
        assert 'DEF3=simple_string' in client.out<|MERGE_RESOLUTION|>--- conflicted
+++ resolved
@@ -143,20 +143,13 @@
                      "main.cpp": main},
                     clean_first=True)
 
-<<<<<<< HEAD
         client.run("build . -c 'tools.build:cxxflags=[%s]'" % flags)
-        deps_flags = deps_flags.replace('"', "").replace(",", "")
-        flags = flags.replace('"', "").replace(",", "")
         meson_log_path = os.path.join(client.current_folder, "build", "meson-logs", "meson-log.txt")
         meson_log = load(None, meson_log_path)
         meson_log = meson_log.replace("\\", "/")
         assert "'--native-file {folder}/conan_meson_native.ini' " \
                "'--native-file {folder}/conan_meson_deps_flags.ini'" \
                "".format(folder=client.current_folder.replace("\\", "/")) in meson_log
-=======
-        client.run("install . %s -c 'tools.build:cxxflags=[%s]'" % (self._settings_str, flags))
-        client.run("build .")
->>>>>>> f37e5ede
 
         app_name = "demo.exe" if platform.system() == "Windows" else "demo"
         client.run_command(os.path.join("build", app_name))
