--- conflicted
+++ resolved
@@ -73,27 +73,14 @@
     compiler.libcxx = libc++
     """)
 
-<<<<<<< HEAD
-    xcrun = XCRun(None, os_sdk)
-    sdk_path = xcrun.sdk_path
-
-=======
->>>>>>> 953f2adb
     hello_h = gen_function_h(name="hello")
     hello_cpp = gen_function_cpp(name="hello", preprocessor=["STRING_DEFINITION"])
     app = gen_function_cpp(name="main", includes=["hello"], calls=["hello"])
     profile = profile.format(
         os=os_,
-<<<<<<< HEAD
         os_version=f"os.version={os_version}" if os_version else "",
         os_sdk="os.sdk = " + os_sdk if os_sdk else "",
-        arch=arch,
-        sdk_path=sdk_path)
-=======
-        os_version=os_version,
-        os_sdk=sdk,
         arch=arch)
->>>>>>> 953f2adb
 
     t = TestClient()
     t.save({"conanfile.py": _conanfile_py,
@@ -112,7 +99,7 @@
     demo = os.path.join(t.current_folder, "build", "demo")
     assert os.path.isfile(demo) is True
 
-    xcrun = XCRun(None, sdk)
+    xcrun = XCRun(None, os_sdk)
     lipo = xcrun.find('lipo')
 
     t.run_command('"%s" -info "%s"' % (lipo, libhello))
