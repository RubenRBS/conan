import platform
import re
import os
import shutil
import textwrap

import pytest

from conans.model.recipe_ref import RecipeReference
from conans.test.utils.tools import TestClient, TestServer


@pytest.mark.skipif(platform.system() not in ["Linux", "Darwin"], reason="Requires Autotools")
@pytest.mark.tool("autotools")
def test_autotools_lib_template():
    client = TestClient(path_with_spaces=False)
    client.run("new autotools_lib -d name=hello -d version=0.1")

    # Local flow works
    client.run("install .")
    client.run("build .")

    client.run("export-pkg .")
    package_id = re.search(r"Packaging to (\S+)", str(client.out)).group(1)
    ref = RecipeReference.loads("hello/0.1")
    pref = client.get_latest_package_reference(ref, package_id)
    package_folder = client.get_latest_pkg_layout(pref).package()
    assert os.path.exists(os.path.join(package_folder, "include", "hello.h"))
    assert os.path.exists(os.path.join(package_folder, "lib", "libhello.a"))

    # Create works
    client.run("create .")
    assert "hello/0.1: Hello World Release!" in client.out

    client.run("create . -s build_type=Debug")
    assert "hello/0.1: Hello World Debug!" in client.out

    # Create + shared works
    client.save({}, clean_first=True)
    client.run("new autotools_lib -d name=hello -d version=0.1")
    client.run("create . -o hello/*:shared=True")
    assert "hello/0.1: Hello World Release!" in client.out
    if platform.system() == "Darwin":
        client.run_command("otool -l test_package/test_output/build-release/main")
        assert "libhello.0.dylib" in client.out
    else:
        client.run_command("ldd test_package/test_output/build-release/main")
        assert "libhello.so.0" in client.out


@pytest.mark.skipif(platform.system() not in ["Linux", "Darwin"], reason="Requires Autotools")
@pytest.mark.tool("autotools")
def test_autotools_exe_template():
    client = TestClient(path_with_spaces=False)
    client.run("new autotools_exe -d name=greet -d version=0.1")
    # Local flow works
    client.run("install .")
    client.run("build .")

    # Create works
    client.run("create .")
    # check that for exe's we don't add any static/shared flag
    for flag in ["--enable-static", "--disable-static", "--disable-shared", "--with-pic"]:
        assert flag not in client.out
    assert "greet/0.1: Hello World Release!" in client.out

    client.run("create . -s build_type=Debug")
    for flag in ["--enable-static", "--disable-static", "--disable-shared", "--with-pic"]:
        assert flag not in client.out
    assert "greet/0.1: Hello World Debug!" in client.out


@pytest.mark.skipif(platform.system() not in ["Darwin"], reason="Requires Autotools")
@pytest.mark.tool("autotools")
def test_autotools_relocatable_libs_darwin():
    client = TestClient(path_with_spaces=False)
    client.run("new autotools_lib -d name=hello -d version=0.1")
    client.run("create . -o hello/*:shared=True")

    package_id = re.search(r"Package (\S+) created", str(client.out)).group(1)
    package_id = package_id.replace("'", "")
    ref = RecipeReference.loads("hello/0.1")
    pref = client.get_latest_package_reference(ref, package_id)
    package_folder = client.get_latest_pkg_layout(pref).package()

    dylib = os.path.join(package_folder, "lib", "libhello.0.dylib")
    if platform.system() == "Darwin":
        client.run_command("otool -l {}".format(dylib))
        assert "@rpath/libhello.0.dylib" in client.out
        client.run_command("otool -l {}".format("test_package/test_output/build-release/main"))
        assert package_folder in client.out

    # will work because rpath set
    client.run_command("test_package/test_output/build-release/main")
    assert "hello/0.1: Hello World Release!" in client.out

    # move to another location so that the path set in the rpath does not exist
    # then the execution should fail
    shutil.move(os.path.join(package_folder, "lib"), os.path.join(client.current_folder, "tempfolder"))
    # will fail because rpath does not exist
    client.run_command("test_package/test_output/build-release/main", assert_error=True)
    assert "Library not loaded: @rpath/libhello.0.dylib" in client.out

    # Use DYLD_LIBRARY_PATH and should run
    client.run_command("DYLD_LIBRARY_PATH={} test_package/test_output/build-release/main".format(os.path.join(client.current_folder, "tempfolder")))
    assert "hello/0.1: Hello World Release!" in client.out


@pytest.mark.skipif(platform.system() not in ["Darwin"], reason="Requires Autotools")
@pytest.mark.tool("autotools")
def test_autotools_relocatable_libs_darwin_downloaded():
    client = TestClient(default_server_user=True, path_with_spaces=False)
    client2 = TestClient(servers=client.servers, path_with_spaces=False)
    assert client2.cache_folder != client.cache_folder
    client.run("new autotools_lib -d name=hello -d version=0.1")
    client.run("create . -o hello/*:shared=True -tf=None")
    client.run("upload hello/0.1 -c -r default")
    client.run("remove * -f")

    conanfile = textwrap.dedent("""
        from conan import ConanFile
        from conan.tools.gnu import Autotools
        from conan.tools.layout import basic_layout

        class GreetConan(ConanFile):
            name = "greet"
            version = "1.0"
            settings = "os", "compiler", "build_type", "arch"
            exports_sources = "configure.ac", "Makefile.am", "main.cpp"
            generators = "AutotoolsDeps", "AutotoolsToolchain"

            def requirements(self):
                self.requires("hello/0.1")

            def layout(self):
                basic_layout(self)

            def build(self):
                autotools = Autotools(self)
                autotools.autoreconf()
                autotools.configure()
                autotools.make()
        """)

    main = textwrap.dedent("""
        #include "hello.h"
        int main() { hello(); }
        """)

    makefileam = textwrap.dedent("""
        bin_PROGRAMS = greet
        greet_SOURCES = main.cpp
        """)

    configureac = textwrap.dedent("""
        AC_INIT([greet], [1.0], [])
        AM_INIT_AUTOMAKE([-Wall -Werror foreign])
        AC_PROG_CXX
        AM_PROG_AR
        LT_INIT
        AC_CONFIG_FILES([Makefile])
        AC_OUTPUT
        """)

    client2.save({"conanfile.py": conanfile,
                  "main.cpp": main,
                  "makefile.am": makefileam,
                  "configure.ac": configureac})

    client2.run("install . -o hello/*:shared=True -r default")
    client2.run("build . -o hello/*:shared=True -r default")
    client2.run_command("build-release/greet")
<<<<<<< HEAD
    assert "Hello World Release!" in client2.out
=======
    assert "Hello World Release!" in client2.out


@pytest.mark.skipif(platform.system() not in ["Darwin"], reason="Only affects apple platforms")
@pytest.mark.tool_autotools()
def test_autotools_fix_shared_libs():
    """
    From comments in: https://github.com/conan-io/conan/pull/11365

    Case 1:
    libopencv_core.3.4.17.dylib
    libopencv_core.3.4.dylib (symlink) -> libopencv_core.3.4.17.dylib
    libopencv_core.dylib (symlink) -> libopencv_core.3.4.dylib

    Install name in libopencv_core.3.4.17.dylib is libopencv_core.3.4.dylib NOT the dylib name
    So we have to add the rpath to that.

    Case 2:
    libopencv_core.dylib
    libopencv_imgproc.dylib

    libopencv_imgproc.dylib depends on libopencv_core.dylib and declares that dependency not using the
    @rpath, we have to make sure that we patch the dependencies in the dylibs using install_name_tool -change

    Let's create a Conan package with two libraries: bye and hello (bye depends on hello)
    and recreate this whole situation to check that we are correctly fixing the dylibs
    """
    client = TestClient(path_with_spaces=False)
    client.run("new hello/0.1 --template=autotools_lib")

    conanfile = textwrap.dedent("""
        import os

        from conan import ConanFile
        from conan.tools.gnu import AutotoolsToolchain, Autotools
        from conan.tools.layout import basic_layout
        from conan.tools.apple import fix_apple_shared_install_name


        class HelloConan(ConanFile):
            name = "hello"
            version = "0.1"
            settings = "os", "compiler", "build_type", "arch"
            options = {"shared": [True, False], "fPIC": [True, False]}
            default_options = {"shared": False, "fPIC": True}
            exports_sources = "configure.ac", "Makefile.am", "src/*"

            def layout(self):
                basic_layout(self)

            def generate(self):
                at_toolchain = AutotoolsToolchain(self)
                at_toolchain.generate()

            def build(self):
                autotools = Autotools(self)
                autotools.autoreconf()
                autotools.configure()
                autotools.make()

            def package(self):
                autotools = Autotools(self)
                autotools.install()
                # before fixing the names we try to reproduce the two cases explained
                # in the test that dylib name and install name are not the same
                self.run("install_name_tool {} -id /lib/libbye.dylib".format(os.path.join(self.package_folder,
                                                                                          "lib", "libbye.0.dylib")))
                # also change that in the libbye dependencies
                self.run("install_name_tool {} -change /lib/libhello.0.dylib /lib/libhello.dylib".format(os.path.join(self.package_folder,
                                                                                                         "lib", "libbye.0.dylib")))
                self.run("install_name_tool {} -id /lib/libhello.dylib".format(os.path.join(self.package_folder,
                                                                                            "lib","libhello.0.dylib")))
                fix_apple_shared_install_name(self)

            def package_info(self):
                self.cpp_info.libs = ["hello", "bye"]
    """)

    bye_cpp = textwrap.dedent("""
        #include <iostream>
        #include "hello.h"
        #include "bye.h"
        void bye(){
            hello();
            std::cout << "Bye, bye!" << std::endl;
        }
    """)

    bye_h = textwrap.dedent("""
        #pragma once
        void bye();
    """)

    makefile_am = textwrap.dedent("""
        lib_LTLIBRARIES = libhello.la libbye.la

        libhello_la_SOURCES = hello.cpp hello.h
        libhello_la_HEADERS = hello.h
        libhello_ladir = $(includedir)

        libbye_la_SOURCES = bye.cpp bye.h
        libbye_la_HEADERS = bye.h
        libbye_ladir = $(includedir)
        libbye_la_LIBADD = libhello.la
    """)

    test_src = textwrap.dedent("""
        #include "bye.h"
        int main() { bye(); }
    """)

    client.save({
        "src/makefile.am": makefile_am,
        "src/bye.cpp": bye_cpp,
        "src/bye.h": bye_h,
        "test_package/main.cpp": test_src,
        "conanfile.py": conanfile,
    })

    client.run("create . -o hello:shared=True -tf=None")

    package_id = re.search(r"Package (\S+)", str(client.out)).group(1)
    package_id = package_id.replace("'", "")
    pref = PackageReference(ConanFileReference.loads("hello/0.1"), package_id)
    package_folder = client.cache.package_layout(pref.ref).package(pref)

    # install name fixed
    client.run_command("otool -D {}".format(os.path.join(package_folder, "lib", "libhello.0.dylib")))
    assert "@rpath/libhello.dylib" in client.out
    client.run_command("otool -D {}".format(os.path.join(package_folder, "lib", "libbye.0.dylib")))
    assert "@rpath/libbye.dylib" in client.out

    # dependencies fixed
    client.run_command("otool -L {}".format(os.path.join(package_folder, "lib", "libbye.0.dylib")))
    assert "/lib/libhello.dylib (compatibility version 1.0.0, current version 1.0.0)" not in client.out
    assert "/lib/libbye.dylib (compatibility version 1.0.0, current version 1.0.0)" not in client.out
    assert "@rpath/libhello.dylib (compatibility version 1.0.0, current version 1.0.0)" in client.out
    assert "@rpath/libbye.dylib (compatibility version 1.0.0, current version 1.0.0)" in client.out

    client.run("test test_package hello/0.1@ -o hello:shared=True")
    assert "Bye, bye!" in client.out
>>>>>>> cb69c456
<|MERGE_RESOLUTION|>--- conflicted
+++ resolved
@@ -170,9 +170,6 @@
     client2.run("install . -o hello/*:shared=True -r default")
     client2.run("build . -o hello/*:shared=True -r default")
     client2.run_command("build-release/greet")
-<<<<<<< HEAD
-    assert "Hello World Release!" in client2.out
-=======
     assert "Hello World Release!" in client2.out
 
 
@@ -294,8 +291,7 @@
 
     client.run("create . -o hello:shared=True -tf=None")
 
-    package_id = re.search(r"Package (\S+)", str(client.out)).group(1)
-    package_id = package_id.replace("'", "")
+    package_id = client.created_package_id("hello/0.1")
     pref = PackageReference(ConanFileReference.loads("hello/0.1"), package_id)
     package_folder = client.cache.package_layout(pref.ref).package(pref)
 
@@ -313,5 +309,4 @@
     assert "@rpath/libbye.dylib (compatibility version 1.0.0, current version 1.0.0)" in client.out
 
     client.run("test test_package hello/0.1@ -o hello:shared=True")
-    assert "Bye, bye!" in client.out
->>>>>>> cb69c456
+    assert "Bye, bye!" in client.out