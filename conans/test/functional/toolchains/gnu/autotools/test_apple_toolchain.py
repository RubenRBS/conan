import os
import platform
import textwrap

import pytest

from conan.tools.apple.apple import _to_apple_arch
from conans.test.assets.autotools import gen_makefile
from conans.test.assets.sources import gen_function_h, gen_function_cpp
from conans.test.utils.tools import TestClient

makefile = gen_makefile(apps=["app"], libs=["hello"])

conanfile_py = textwrap.dedent("""
    from conan import ConanFile, tools
    from conan.tools.gnu import Autotools

    class App(ConanFile):
        settings = "os", "arch", "compiler", "build_type"
        options = {"shared": [True, False], "fPIC": [True, False]}
        default_options = {"shared": False, "fPIC": True}
        generators = "AutotoolsToolchain"

        def config_options(self):
            if self.settings.os == "Windows":
                self.options.rm_safe("fPIC")

        def configure(self):
            if self.options.shared:
                self.options.rm_safe("fPIC")

        def build(self):
            env_build = Autotools(self)
            env_build.make()
    """)


@pytest.mark.skipif(platform.system() != "Darwin", reason="Only OSX")
@pytest.mark.parametrize("config", [("x86_64", "Macos", "10.14", None),
                                    ("armv8", "iOS", "10.0", "iphoneos"),
                                    ("armv7", "iOS", "10.0", "iphoneos"),
                                    ("x86", "iOS", "10.0", "iphonesimulator"),
                                    ("x86_64", "iOS", "10.0", "iphonesimulator"),
                                    ("armv8", "Macos", "10.14", None)  # M1
                                    ])
def test_makefile_arch(config):
    arch, os_, os_version, os_sdk = config

    profile = textwrap.dedent("""
                include(default)
                [settings]
                os = {os}
                {os_sdk}
                os.version = {os_version}
                arch = {arch}
                """).format(os=os_, arch=arch,
                            os_version=os_version, os_sdk="os.sdk = " + os_sdk if os_sdk else "")

    t = TestClient()
    hello_h = gen_function_h(name="hello")
    hello_cpp = gen_function_cpp(name="hello")
    main_cpp = gen_function_cpp(name="main", includes=["hello"], calls=["hello"])

    t.save({"Makefile": makefile,
            "hello.h": hello_h,
            "hello.cpp": hello_cpp,
            "app.cpp": main_cpp,
            "conanfile.py": conanfile_py,
            "profile": profile})

    t.run("install . --profile:host=profile --profile:build=default")
    t.run("build . --profile:host=profile --profile:build=default")

    libhello = os.path.join(t.current_folder, "libhello.a")
    app = os.path.join(t.current_folder, "app")
    assert os.path.isfile(libhello)
    assert os.path.isfile(app)

    expected_arch = _to_apple_arch(arch)

    t.run_command('lipo -info "%s"' % libhello)
    assert "architecture: %s" % expected_arch in t.out

    t.run_command('lipo -info "%s"' % app)
    assert "architecture: %s" % expected_arch in t.out


@pytest.mark.skipif(platform.system() != "Darwin", reason="Only OSX")
@pytest.mark.parametrize("arch", ["x86_64", "armv8"])
def test_catalyst(arch):
    profile = textwrap.dedent("""
        include(default)
        [settings]
        os = Macos
        os.version = 14.0
<<<<<<< HEAD
=======
        os.sdk = macosx
>>>>>>> 787eb234
        os.subsystem = catalyst
        os.subsystem.ios_version = 16.1
        arch = {arch}
        [buildenv]
        DEVELOPER_DIR=/Applications/conan/xcode/15.1
        """).format(arch=arch)

    t = TestClient()
    hello_h = gen_function_h(name="hello")
    hello_cpp = gen_function_cpp(name="hello")
    main_cpp = textwrap.dedent("""
        #include "hello.h"
        #include <TargetConditionals.h>
        #include <iostream>

        int main()
        {
        #if TARGET_OS_MACCATALYST
            std::cout << "running catalyst " << __IPHONE_OS_VERSION_MIN_REQUIRED << std::endl;
        #else
            #error "not building for Apple Catalyst"
        #endif
        }
        """)

    t.save({"Makefile": makefile,
            "hello.h": hello_h,
            "hello.cpp": hello_cpp,
            "app.cpp": main_cpp,
            "conanfile.py": conanfile_py,
            "profile": profile})

    t.run("install . --profile:host=profile --profile:build=default")
    t.run("build . --profile:host=profile --profile:build=default")

    libhello = os.path.join(t.current_folder, "libhello.a")
    app = os.path.join(t.current_folder, "app")
    assert os.path.isfile(libhello)
    assert os.path.isfile(app)

    expected_arch = _to_apple_arch(arch)

    t.run_command('lipo -info "%s"' % libhello)
    assert "architecture: %s" % expected_arch in t.out

    t.run_command('lipo -info "%s"' % app)
    assert "architecture: %s" % expected_arch in t.out

<<<<<<< HEAD
    #FIXME: recover when ci is fixed for M2 
    #t.run_command('"%s"' % app)
    #assert "running catalyst 160100" in t.out
=======
    #FIXME: recover when ci is fixed for M2
    #t.run_command('"%s"' % app)
    #assert "running catalyst 130100" in t.out
>>>>>>> 787eb234
<|MERGE_RESOLUTION|>--- conflicted
+++ resolved
@@ -93,10 +93,6 @@
         [settings]
         os = Macos
         os.version = 14.0
-<<<<<<< HEAD
-=======
-        os.sdk = macosx
->>>>>>> 787eb234
         os.subsystem = catalyst
         os.subsystem.ios_version = 16.1
         arch = {arch}
@@ -145,12 +141,6 @@
     t.run_command('lipo -info "%s"' % app)
     assert "architecture: %s" % expected_arch in t.out
 
-<<<<<<< HEAD
-    #FIXME: recover when ci is fixed for M2 
-    #t.run_command('"%s"' % app)
-    #assert "running catalyst 160100" in t.out
-=======
     #FIXME: recover when ci is fixed for M2
     #t.run_command('"%s"' % app)
-    #assert "running catalyst 130100" in t.out
->>>>>>> 787eb234
+    #assert "running catalyst 160100" in t.out