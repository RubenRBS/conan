--- conflicted
+++ resolved
@@ -7,11 +7,7 @@
 import pytest
 
 from conan.tools.env.environment import environment_wrap_command
-<<<<<<< HEAD
 from conans.model.recipe_ref import RecipeReference
-=======
-from conans.model.ref import ConanFileReference, PackageReference
->>>>>>> 2cd2560a
 from conans.test.assets.autotools import gen_makefile_am, gen_configure_ac, gen_makefile
 from conans.test.assets.sources import gen_function_cpp
 from conans.test.functional.utils import check_exe_run
@@ -248,10 +244,7 @@
 
     assert re.search("I.*/p/include", str(client.out))
     assert "-lhello" in client.out
-<<<<<<< HEAD
     assert re.search("L.*/p/lib", str(client.out))
-=======
-    assert re.search("L.*hello.*1.0.*package", str(client.out))
 
 
 @pytest.mark.skipif(platform.system() not in ["Linux", "Darwin"], reason="Requires Autotools")
@@ -267,16 +260,11 @@
         from conan.tools.gnu import AutotoolsToolchain, Autotools
         from conan.tools.layout import basic_layout
         from conan.tools.build import cross_building
-        from conan.tools.files import chdir
 
 
         class MylibTestConan(ConanFile):
             settings = "os", "compiler", "build_type", "arch"
-            # VirtualBuildEnv and VirtualRunEnv can be avoided if "tools.env.virtualenv:auto_use" is defined
-            # (it will be defined in Conan 2.0)
-            generators = "AutotoolsDeps", "VirtualBuildEnv", "VirtualRunEnv"
-            apply_env = False
-            test_type = "explicit"
+            generators = "AutotoolsDeps"
 
             def requirements(self):
                 self.requires(self.tested_reference_str)
@@ -372,9 +360,10 @@
     assert "--force" not in client.out
     assert "--install" in client.out
 
-    package_id = re.search(r"mylib\/1.0: Package (\S+)", str(client.out)).group(1).replace("'", "")
-    pref = PackageReference(ConanFileReference.loads("mylib/1.0"), package_id)
-    package_folder = client.cache.package_layout(pref.ref).package(pref)
+    package_id = client.created_package_id("mylib/1.0")
+    ref = RecipeReference.loads("mylib/1.0")
+    pref = client.get_latest_package_reference(ref, package_id)
+    package_folder = client.get_latest_pkg_layout(pref).package()
 
     # we override the default DESTDIR in the install
     assert 'DESTDIR={} '.format(package_folder) not in client.out
@@ -398,5 +387,4 @@
     assert "--keep-going" in client.out
 
     client.run("test test_package mylib/1.0@")
-    assert "mylib/1.0: Hello World Release!" in client.out
->>>>>>> 2cd2560a
+    assert "mylib/1.0: Hello World Release!" in client.out