import os
import textwrap

from conans.test.assets.genconanfile import GenConanfile
from conans.test.utils.tools import TestClient
from conans.util.files import load


def get_requires_from_content(content):
    for line in content.splitlines():
        if "Requires:" in line:
            return line
    return ""


def test_pkg_config_dirs():
    # https://github.com/conan-io/conan/issues/2756
    conanfile = textwrap.dedent("""
        import os
        from conans import ConanFile

        class PkgConfigConan(ConanFile):
            name = "mylib"
            version = "0.1"

            def package_info(self):
                self.cpp_info.frameworkdirs = []
                self.cpp_info.filter_empty = False
                libname = "mylib"
                fake_dir = os.path.join("/", "my_absoulte_path", "fake")
                include_dir = os.path.join(fake_dir, libname, "include")
                lib_dir = os.path.join(fake_dir, libname, "lib")
                lib_dir2 = os.path.join(self.package_folder, "lib2")
                self.cpp_info.includedirs = [include_dir]
                self.cpp_info.libdirs = [lib_dir, lib_dir2]
        """)
    client = TestClient()
    client.save({"conanfile.py": conanfile})
    client.run("create .")
    client.run("install --reference=mylib/0.1@ -g PkgConfigDeps")

    pc_path = os.path.join(client.current_folder, "mylib.pc")
    assert os.path.exists(pc_path) is True
    pc_content = load(pc_path)
    expected_content = textwrap.dedent("""\
        libdir1=/my_absoulte_path/fake/mylib/lib
        libdir2=${prefix}/lib2
        includedir1=/my_absoulte_path/fake/mylib/include

        Name: mylib
        Description: Conan package: mylib
        Version: 0.1
        Libs: -L"${libdir1}" -L"${libdir2}"
        Cflags: -I"${includedir1}\"""")

    # Avoiding trailing whitespaces in Jinja template
    for line in pc_content.splitlines()[1:]:
        assert line.strip() in expected_content

    def assert_is_abs(path):
        assert os.path.isabs(path) is True

    for line in pc_content.splitlines():
        if line.startswith("includedir="):
            assert_is_abs(line[len("includedir="):])
            assert line.endswith("include") is True
        elif line.startswith("libdir="):
            assert_is_abs(line[len("libdir="):])
            assert line.endswith("lib") is True
        elif line.startswith("libdir3="):
            assert "${prefix}/lib2" in line


def test_empty_dirs():
    # Adding in package_info all the empty directories
    conanfile = textwrap.dedent("""
        import os
        from conans import ConanFile

        class PkgConfigConan(ConanFile):
            name = "mylib"
            version = "0.1"

            def package_info(self):
                self.cpp_info.includedirs = []
                self.cpp_info.libdirs = []
                self.cpp_info.bindirs = []
                self.cpp_info.libs = []
                self.cpp_info.frameworkdirs = []
        """)
    client = TestClient()
    client.save({"conanfile.py": conanfile})
    client.run("create .")
    client.run("install --reference=mylib/0.1@ -g PkgConfigDeps")

    pc_path = os.path.join(client.current_folder, "mylib.pc")
    assert os.path.exists(pc_path) is True
    pc_content = load(pc_path)
    expected = textwrap.dedent("""
        Name: mylib
        Description: Conan package: mylib
        Version: 0.1
        Libs:%s
        Cflags: """ % " ")  # ugly hack for trailing whitespace removed by IDEs
    assert "\n".join(pc_content.splitlines()[1:]) == expected


<<<<<<< HEAD
def test_pkg_config_rpaths():
    # rpath flags are only generated for gcc and clang
    profile = textwrap.dedent("""\
        [settings]
        os=Linux
        compiler=gcc
        compiler.version=7
        compiler.libcxx=libstdc++
        """)
    conanfile = textwrap.dedent("""
        from conans import ConanFile

        class PkgConfigConan(ConanFile):
            name = "mylib"
            version = "0.1"
            settings = "os", "compiler"
            exports = "mylib.so"

            def package(self):
                self.copy("mylib.so", dst="lib")

            def package_info(self):
                self.cpp_info.libs = ["mylib"]
        """)
    client = TestClient()
    client.save({"conanfile.py": conanfile,
                 "linux_gcc": profile,
                 "mylib.so": "fake lib content"})
    client.run("create . -pr=linux_gcc")
    client.run("install --reference=mylib/0.1@ -g PkgConfigDeps -pr=linux_gcc")

    pc_path = os.path.join(client.current_folder, "mylib.pc")
    assert os.path.exists(pc_path) is True
    pc_content = load(pc_path)
    assert '-Wl,-rpath,"${libdir1}"' in pc_content


=======
>>>>>>> 38bdc118
def test_system_libs():
    conanfile = textwrap.dedent("""
        from conans import ConanFile
        from conans.tools import save
        import os

        class PkgConfigConan(ConanFile):
            name = "mylib"
            version = "0.1"

            def package(self):
                save(os.path.join(self.package_folder, "lib", "file"), "")

            def package_info(self):
                self.cpp_info.libs = ["mylib1", "mylib2"]
                self.cpp_info.system_libs = ["system_lib1", "system_lib2"]
        """)
    client = TestClient()
    client.save({"conanfile.py": conanfile})
    client.run("create .")
    client.run("install --reference=mylib/0.1@ -g PkgConfigDeps")

    pc_content = client.load("mylib.pc")
    assert 'Libs: -L"${libdir1}" -lmylib1 -lmylib2 -lsystem_lib1 -lsystem_lib2' in pc_content


def test_multiple_include():
    # https://github.com/conan-io/conan/issues/7056
    conanfile = textwrap.dedent("""
        from conans import ConanFile
        from conans.tools import save
        import os

        class PkgConfigConan(ConanFile):
            def package(self):
                for p in ["inc1", "inc2", "inc3/foo", "lib1", "lib2"]:
                    save(os.path.join(self.package_folder, p, "file"), "")

            def package_info(self):
                self.cpp_info.includedirs = ["inc1", "inc2", "inc3/foo"]
                self.cpp_info.libdirs = ["lib1", "lib2"]
        """)
    client = TestClient()
    client.save({"conanfile.py": conanfile})
    client.run("create . pkg/0.1@")
    client.run("install --reference=pkg/0.1@ -g PkgConfigDeps")

    pc_content = client.load("pkg.pc")
    assert "includedir1=${prefix}/inc1" in pc_content
    assert "includedir2=${prefix}/inc2" in pc_content
    assert "includedir3=${prefix}/inc3/foo" in pc_content
    assert "libdir1=${prefix}/lib1" in pc_content
    assert "libdir2=${prefix}/lib2" in pc_content
    assert 'Libs: -L"${libdir1}" -L"${libdir2}"' in pc_content
    assert 'Cflags: -I"${includedir1}" -I"${includedir2}" -I"${includedir3}"' in pc_content


def test_custom_content():
    # https://github.com/conan-io/conan/issues/7661
    conanfile = textwrap.dedent("""
        from conans import ConanFile
        from conans.tools import save
        import os
        import textwrap

        class PkgConfigConan(ConanFile):

            def package(self):
                save(os.path.join(self.package_folder, "include" ,"file"), "")
                save(os.path.join(self.package_folder, "lib" ,"file"), "")

            def package_info(self):
                custom_content = textwrap.dedent(\"""
                        datadir=${prefix}/share
                        schemasdir=${datadir}/mylib/schemas
                        bindir=${prefix}/bin
                    \""")
                self.cpp_info.set_property("pkg_config_custom_content", custom_content)
                self.cpp_info.includedirs = ["include"]
                self.cpp_info.libdirs = ["lib"]
        """)
    client = TestClient()
    client.save({"conanfile.py": conanfile})
    client.run("create . pkg/0.1@")
    client.run("install --reference=pkg/0.1@ -g PkgConfigDeps")

    pc_content = client.load("pkg.pc")
    assert "libdir1=${prefix}/lib" in pc_content
    assert "datadir=${prefix}/share" in pc_content
    assert "schemasdir=${datadir}/mylib/schemas" in pc_content
    assert "bindir=${prefix}/bin" in pc_content
    assert "Name: pkg" in pc_content


def test_custom_content_components():
    conanfile = textwrap.dedent("""
        from conans import ConanFile
        from conans.tools import save
        import os
        import textwrap

        class PkgConfigConan(ConanFile):

            def package_info(self):
                self.cpp_info.components["mycomponent"].set_property("pkg_config_custom_content",
                                                                     "componentdir=${prefix}/mydir")
        """)
    client = TestClient()
    client.save({"conanfile.py": conanfile})
    client.run("create . pkg/0.1@")
    client.run("install --reference=pkg/0.1@ -g PkgConfigDeps")
    pc_content = client.load("pkg-mycomponent.pc")
    assert "componentdir=${prefix}/mydir" in pc_content


def test_pkg_with_public_deps_and_component_requires():
    """
    Testing a complex structure like:

    * first/0.1
        - Global pkg_config_name == "myfirstlib"
        - Components: "cmp1"
    * other/0.1
    * second/0.1
        - Requires: "first/0.1"
        - Components: "mycomponent", "myfirstcomp"
            + "mycomponent" requires "first::cmp1"
            + "myfirstcomp" requires "mycomponent"
    * third/0.1
        - Requires: "second/0.1", "other/0.1"

    Expected file structure after running PkgConfigDeps as generator:
        - other.pc
        - myfirstlib-cmp1.pc
        - myfirstlib.pc
        - second-mycomponent.pc
        - second-myfirstcomp.pc
        - second.pc
        - third.pc
    """
    client = TestClient()
    conanfile = textwrap.dedent("""
        from conans import ConanFile

        class Recipe(ConanFile):

            def package_info(self):
                self.cpp_info.set_property("pkg_config_name", "myfirstlib")
                self.cpp_info.components["cmp1"].libs = ["libcmp1"]
    """)
    client.save({"conanfile.py": conanfile})
    client.run("create . first/0.1@")
    client.save({"conanfile.py": GenConanfile("other", "0.1").with_package_file("file.h", "0.1")})
    client.run("create .")

    conanfile = textwrap.dedent("""
        from conans import ConanFile

        class PkgConfigConan(ConanFile):
            requires = "first/0.1"

            def package_info(self):
                self.cpp_info.components["mycomponent"].requires.append("first::cmp1")
                self.cpp_info.components["myfirstcomp"].requires.append("mycomponent")

        """)
    client.save({"conanfile.py": conanfile}, clean_first=True)
    client.run("create . second/0.1@")
    client.save({"conanfile.py": GenConanfile("third", "0.1").with_package_file("file.h", "0.1")
                                                             .with_require("second/0.1")
                                                             .with_require("other/0.1")},
                clean_first=True)
    client.run("create .")

    client2 = TestClient(cache_folder=client.cache_folder)
    conanfile = textwrap.dedent("""
        [requires]
        third/0.1

        [generators]
        PkgConfigDeps
        """)
    client2.save({"conanfile.txt": conanfile})
    client2.run("install .")

    pc_content = client2.load("third.pc")
    # Originally posted: https://github.com/conan-io/conan/issues/9939
    assert "Requires: second other" == get_requires_from_content(pc_content)
    pc_content = client2.load("second.pc")
    assert "Requires: second-mycomponent second-myfirstcomp" == get_requires_from_content(pc_content)
    pc_content = client2.load("second-mycomponent.pc")
    assert "Requires: myfirstlib-cmp1" == get_requires_from_content(pc_content)
    pc_content = client2.load("second-myfirstcomp.pc")
    assert "Requires: second-mycomponent" == get_requires_from_content(pc_content)
    pc_content = client2.load("myfirstlib.pc")
    assert "Requires: myfirstlib-cmp1" == get_requires_from_content(pc_content)
    pc_content = client2.load("other.pc")
    assert "" == get_requires_from_content(pc_content)


def test_pkg_with_public_deps_and_component_requires_2():
    """
    Testing another complex structure like:

    * other/0.1
        - Global pkg_config_name == "fancy_name"
        - Components: "cmp1", "cmp2", "cmp3"
            + "cmp1" pkg_config_name == "component1" (it shouldn't be affected by "fancy_name")
            + "cmp3" pkg_config_name == "component3" (it shouldn't be affected by "fancy_name")
            + "cmp3" requires "cmp1"
    * pkg/0.1
        - Requires: "other/0.1" -> "other::cmp1"

    Expected file structure after running PkgConfigDeps as generator:
        - component1.pc
        - component3.pc
        - other-cmp2.pc
        - other.pc
        - pkg.pc
    """
    client = TestClient()
    conanfile = textwrap.dedent("""
        from conans import ConanFile

        class Recipe(ConanFile):

            def package_info(self):
                self.cpp_info.set_property("pkg_config_name", "fancy_name")
                self.cpp_info.components["cmp1"].libs = ["other_cmp1"]
                self.cpp_info.components["cmp1"].set_property("pkg_config_name", "component1")
                self.cpp_info.components["cmp2"].libs = ["other_cmp2"]
                self.cpp_info.components["cmp3"].requires.append("cmp1")
                self.cpp_info.components["cmp3"].set_property("pkg_config_name", "component3")
    """)
    client.save({"conanfile.py": conanfile})
    client.run("create . other/1.0@")

    conanfile = textwrap.dedent("""
        from conans import ConanFile

        class PkgConfigConan(ConanFile):
            requires = "other/1.0"

            def package_info(self):
                self.cpp_info.requires = ["other::cmp1"]
        """)
    client.save({"conanfile.py": conanfile})
    client.run("create . pkg/0.1@")

    client2 = TestClient(cache_folder=client.cache_folder)
    conanfile = textwrap.dedent("""
        [requires]
        pkg/0.1

        [generators]
        PkgConfigDeps
        """)
    client2.save({"conanfile.txt": conanfile})
    client2.run("install .")
    pc_content = client2.load("pkg.pc")
    assert "Requires: component1" == get_requires_from_content(pc_content)
    pc_content = client2.load("fancy_name.pc")
    assert "Requires: component1 fancy_name-cmp2 component3" == get_requires_from_content(pc_content)
    assert client2.load("component1.pc")
    assert client2.load("fancy_name-cmp2.pc")
    pc_content = client2.load("component3.pc")
    assert "Requires: component1" == get_requires_from_content(pc_content)


def test_pkg_config_name_full_aliases():
    """
    Testing a simpler structure but paying more attention into several aliases.
    Expected file structure after running PkgConfigDeps as generator:
        - compo1.pc
        - compo1_alias.pc
        - pkg_alias1.pc
        - pkg_alias2.pc
        - pkg_other_name.pc
        - second-mycomponent.pc
        - second.pc
    """
    client = TestClient()
    conanfile = textwrap.dedent("""
        from conans import ConanFile

        class Recipe(ConanFile):

            def package_info(self):
                self.cpp_info.set_property("pkg_config_name", "pkg_other_name")
                self.cpp_info.set_property("pkg_config_aliases", ["pkg_alias1", "pkg_alias2"])
                self.cpp_info.components["cmp1"].libs = ["libcmp1"]
                self.cpp_info.components["cmp1"].set_property("pkg_config_name", "compo1")
                self.cpp_info.components["cmp1"].set_property("pkg_config_aliases", ["compo1_alias"])
    """)
    client.save({"conanfile.py": conanfile})
    client.run("create . first/0.3@")

    conanfile = textwrap.dedent("""
        from conans import ConanFile

        class PkgConfigConan(ConanFile):
            requires = "first/0.3"

            def package_info(self):
                self.cpp_info.components["mycomponent"].requires.append("first::cmp1")

        """)
    client.save({"conanfile.py": conanfile}, clean_first=True)
    client.run("create . second/0.2@")

    conanfile = textwrap.dedent("""
        [requires]
        second/0.2

        [generators]
        PkgConfigDeps
        """)
    client.save({"conanfile.txt": conanfile}, clean_first=True)
    client.run("install .")

    pc_content = client.load("compo1.pc")
    assert "Description: Conan component: compo1" in pc_content
    assert "Requires" not in pc_content

    pc_content = client.load("compo1_alias.pc")
    content = textwrap.dedent("""\
    Name: compo1_alias
    Description: Alias compo1_alias for compo1
    Version: 0.3
    Requires: compo1
    """)
    assert content == pc_content

    pc_content = client.load("pkg_other_name.pc")
    assert "Description: Conan package: pkg_other_name" in pc_content
    assert "Requires: compo1" in pc_content

    pc_content = client.load("pkg_alias1.pc")
    content = textwrap.dedent("""\
    Name: pkg_alias1
    Description: Alias pkg_alias1 for pkg_other_name
    Version: 0.3
    Requires: pkg_other_name
    """)
    assert content == pc_content

    pc_content = client.load("pkg_alias2.pc")
    content = textwrap.dedent("""\
    Name: pkg_alias2
    Description: Alias pkg_alias2 for pkg_other_name
    Version: 0.3
    Requires: pkg_other_name
    """)
    assert content == pc_content

    pc_content = client.load("second-mycomponent.pc")
    assert "Requires: compo1" == get_requires_from_content(pc_content)<|MERGE_RESOLUTION|>--- conflicted
+++ resolved
@@ -105,46 +105,6 @@
     assert "\n".join(pc_content.splitlines()[1:]) == expected
 
 
-<<<<<<< HEAD
-def test_pkg_config_rpaths():
-    # rpath flags are only generated for gcc and clang
-    profile = textwrap.dedent("""\
-        [settings]
-        os=Linux
-        compiler=gcc
-        compiler.version=7
-        compiler.libcxx=libstdc++
-        """)
-    conanfile = textwrap.dedent("""
-        from conans import ConanFile
-
-        class PkgConfigConan(ConanFile):
-            name = "mylib"
-            version = "0.1"
-            settings = "os", "compiler"
-            exports = "mylib.so"
-
-            def package(self):
-                self.copy("mylib.so", dst="lib")
-
-            def package_info(self):
-                self.cpp_info.libs = ["mylib"]
-        """)
-    client = TestClient()
-    client.save({"conanfile.py": conanfile,
-                 "linux_gcc": profile,
-                 "mylib.so": "fake lib content"})
-    client.run("create . -pr=linux_gcc")
-    client.run("install --reference=mylib/0.1@ -g PkgConfigDeps -pr=linux_gcc")
-
-    pc_path = os.path.join(client.current_folder, "mylib.pc")
-    assert os.path.exists(pc_path) is True
-    pc_content = load(pc_path)
-    assert '-Wl,-rpath,"${libdir1}"' in pc_content
-
-
-=======
->>>>>>> 38bdc118
 def test_system_libs():
     conanfile = textwrap.dedent("""
         from conans import ConanFile
