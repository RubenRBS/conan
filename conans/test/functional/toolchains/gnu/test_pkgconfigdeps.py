import glob
import os
import textwrap

from conans.test.assets.genconanfile import GenConanfile
from conans.test.utils.tools import TestClient
from conans.util.files import load


def get_requires_from_content(content):
    for line in content.splitlines():
        if "Requires:" in line:
            return line
    return ""


def test_pkg_config_dirs():
    # https://github.com/conan-io/conan/issues/2756
    conanfile = textwrap.dedent("""
        import os
        from conans import ConanFile

        class PkgConfigConan(ConanFile):
            name = "mylib"
            version = "0.1"

            def package_info(self):
                self.cpp_info.frameworkdirs = []
                self.cpp_info.filter_empty = False
                libname = "mylib"
                fake_dir = os.path.join("/", "my_absoulte_path", "fake")
                include_dir = os.path.join(fake_dir, libname, "include")
                lib_dir = os.path.join(fake_dir, libname, "lib")
                lib_dir2 = os.path.join(self.package_folder, "lib2")
                self.cpp_info.includedirs = [include_dir]
                self.cpp_info.libdirs = [lib_dir, lib_dir2]
        """)
    client = TestClient()
    client.save({"conanfile.py": conanfile})
    client.run("create .")
    client.run("install --reference=mylib/0.1@ -g PkgConfigDeps")

    pc_path = os.path.join(client.current_folder, "mylib.pc")
    assert os.path.exists(pc_path) is True
    pc_content = load(pc_path)

<<<<<<< HEAD
        Name: mylib
        Description: Conan package: mylib
        Version: 0.1
        Libs: -L"${libdir1}" -L"${libdir2}"
        Cflags: -I"${includedir1}\"""")

    # Avoiding trailing whitespaces in Jinja template
    for line in pc_content.splitlines()[1:]:
        assert line.strip() in expected_content
=======
    assert 'Name: MyLib' in pc_content
    assert 'Description: Conan package: MyLib' in pc_content
    assert 'Version: 0.1' in pc_content
    assert 'Libs: -L"${libdir1}" -L"${libdir2}"' in pc_content
    assert 'Cflags: -I"${includedir1}"' in pc_content
>>>>>>> b3eb844b

    def assert_is_abs(path):
        assert os.path.isabs(path) is True

    for line in pc_content.splitlines():
        if line.startswith("includedir1="):
            assert_is_abs(line[len("includedir1="):])
            assert line.endswith("include")
        elif line.startswith("libdir1="):
            assert_is_abs(line[len("libdir1="):])
            assert line.endswith("lib")
        elif line.startswith("libdir2="):
            assert "${prefix}/lib2" in line


def test_empty_dirs():
    # Adding in package_info all the empty directories
    conanfile = textwrap.dedent("""
        import os
        from conans import ConanFile

        class PkgConfigConan(ConanFile):
            name = "mylib"
            version = "0.1"

            def package_info(self):
                self.cpp_info.includedirs = []
                self.cpp_info.libdirs = []
                self.cpp_info.bindirs = []
                self.cpp_info.libs = []
                self.cpp_info.frameworkdirs = []
        """)
    client = TestClient()
    client.save({"conanfile.py": conanfile})
    client.run("create .")
    client.run("install --reference=mylib/0.1@ -g PkgConfigDeps")

    pc_path = os.path.join(client.current_folder, "mylib.pc")
    assert os.path.exists(pc_path) is True
    pc_content = load(pc_path)
    expected = textwrap.dedent("""
        Name: mylib
        Description: Conan package: mylib
        Version: 0.1
        Libs:%s
        Cflags: """ % " ")  # ugly hack for trailing whitespace removed by IDEs
    assert "\n".join(pc_content.splitlines()[1:]) == expected


def test_system_libs():
    conanfile = textwrap.dedent("""
        from conans import ConanFile
        from conans.tools import save
        import os

        class PkgConfigConan(ConanFile):
            name = "mylib"
            version = "0.1"

            def package(self):
                save(os.path.join(self.package_folder, "lib", "file"), "")

            def package_info(self):
                self.cpp_info.libs = ["mylib1", "mylib2"]
                self.cpp_info.system_libs = ["system_lib1", "system_lib2"]
        """)
    client = TestClient()
    client.save({"conanfile.py": conanfile})
    client.run("create .")
    client.run("install --reference=mylib/0.1@ -g PkgConfigDeps")

    pc_content = client.load("mylib.pc")
    assert 'Libs: -L"${libdir1}" -lmylib1 -lmylib2 -lsystem_lib1 -lsystem_lib2' in pc_content


def test_multiple_include():
    # https://github.com/conan-io/conan/issues/7056
    conanfile = textwrap.dedent("""
        from conans import ConanFile
        from conans.tools import save
        import os

        class PkgConfigConan(ConanFile):
            def package(self):
                for p in ["inc1", "inc2", "inc3/foo", "lib1", "lib2"]:
                    save(os.path.join(self.package_folder, p, "file"), "")

            def package_info(self):
                self.cpp_info.includedirs = ["inc1", "inc2", "inc3/foo"]
                self.cpp_info.libdirs = ["lib1", "lib2"]
        """)
    client = TestClient()
    client.save({"conanfile.py": conanfile})
    client.run("create . pkg/0.1@")
    client.run("install --reference=pkg/0.1@ -g PkgConfigDeps")

    pc_content = client.load("pkg.pc")
    assert "includedir1=${prefix}/inc1" in pc_content
    assert "includedir2=${prefix}/inc2" in pc_content
    assert "includedir3=${prefix}/inc3/foo" in pc_content
    assert "libdir1=${prefix}/lib1" in pc_content
    assert "libdir2=${prefix}/lib2" in pc_content
    assert 'Libs: -L"${libdir1}" -L"${libdir2}"' in pc_content
    assert 'Cflags: -I"${includedir1}" -I"${includedir2}" -I"${includedir3}"' in pc_content


def test_custom_content():
    # https://github.com/conan-io/conan/issues/7661
    conanfile = textwrap.dedent("""
        from conans import ConanFile
        from conans.tools import save
        import os
        import textwrap

        class PkgConfigConan(ConanFile):

            def package(self):
                save(os.path.join(self.package_folder, "include" ,"file"), "")
                save(os.path.join(self.package_folder, "lib" ,"file"), "")

            def package_info(self):
                custom_content = textwrap.dedent(\"""
                        datadir=${prefix}/share
                        schemasdir=${datadir}/mylib/schemas
                        bindir=${prefix}/bin
                    \""")
                self.cpp_info.set_property("pkg_config_custom_content", custom_content)
                self.cpp_info.includedirs = ["include"]
                self.cpp_info.libdirs = ["lib"]
        """)
    client = TestClient()
    client.save({"conanfile.py": conanfile})
    client.run("create . pkg/0.1@")
    client.run("install --reference=pkg/0.1@ -g PkgConfigDeps")

    pc_content = client.load("pkg.pc")
    assert "libdir1=${prefix}/lib" in pc_content
    assert "datadir=${prefix}/share" in pc_content
    assert "schemasdir=${datadir}/mylib/schemas" in pc_content
    assert "bindir=${prefix}/bin" in pc_content
    assert "Name: pkg" in pc_content


def test_custom_content_components():
    conanfile = textwrap.dedent("""
        from conans import ConanFile
        from conans.tools import save
        import os
        import textwrap

        class PkgConfigConan(ConanFile):

            def package_info(self):
                self.cpp_info.components["mycomponent"].set_property("pkg_config_custom_content",
                                                                     "componentdir=${prefix}/mydir")
        """)
    client = TestClient()
    client.save({"conanfile.py": conanfile})
    client.run("create . pkg/0.1@")
    client.run("install --reference=pkg/0.1@ -g PkgConfigDeps")
    pc_content = client.load("pkg-mycomponent.pc")
    assert "componentdir=${prefix}/mydir" in pc_content


def test_pkg_with_public_deps_and_component_requires():
    """
    Testing a complex structure like:

    * first/0.1
        - Global pkg_config_name == "myfirstlib"
        - Components: "cmp1"
    * other/0.1
    * second/0.1
        - Requires: "first/0.1"
        - Components: "mycomponent", "myfirstcomp"
            + "mycomponent" requires "first::cmp1"
            + "myfirstcomp" requires "mycomponent"
    * third/0.1
        - Requires: "second/0.1", "other/0.1"

    Expected file structure after running PkgConfigDeps as generator:
        - other.pc
        - myfirstlib-cmp1.pc
        - myfirstlib.pc
        - second-mycomponent.pc
        - second-myfirstcomp.pc
        - second.pc
        - third.pc
    """
    client = TestClient()
    conanfile = textwrap.dedent("""
        from conans import ConanFile

        class Recipe(ConanFile):

            def package_info(self):
                self.cpp_info.set_property("pkg_config_name", "myfirstlib")
                self.cpp_info.components["cmp1"].libs = ["libcmp1"]
    """)
    client.save({"conanfile.py": conanfile})
    client.run("create . first/0.1@")
    client.save({"conanfile.py": GenConanfile("other", "0.1").with_package_file("file.h", "0.1")})
    client.run("create .")

    conanfile = textwrap.dedent("""
        from conans import ConanFile

        class PkgConfigConan(ConanFile):
            requires = "first/0.1"

            def package_info(self):
                self.cpp_info.components["mycomponent"].requires.append("first::cmp1")
                self.cpp_info.components["myfirstcomp"].requires.append("mycomponent")

        """)
    client.save({"conanfile.py": conanfile}, clean_first=True)
    client.run("create . second/0.1@")
    client.save({"conanfile.py": GenConanfile("third", "0.1").with_package_file("file.h", "0.1")
                                                             .with_require("second/0.1")
                                                             .with_require("other/0.1")},
                clean_first=True)
    client.run("create .")

    client2 = TestClient(cache_folder=client.cache_folder)
    conanfile = textwrap.dedent("""
        [requires]
        third/0.1

        [generators]
        PkgConfigDeps
        """)
    client2.save({"conanfile.txt": conanfile})
    client2.run("install .")

    pc_content = client2.load("third.pc")
    # Originally posted: https://github.com/conan-io/conan/issues/9939
    assert "Requires: second other" == get_requires_from_content(pc_content)
    pc_content = client2.load("second.pc")
    assert "Requires: second-mycomponent second-myfirstcomp" == get_requires_from_content(pc_content)
    pc_content = client2.load("second-mycomponent.pc")
    assert "Requires: myfirstlib-cmp1" == get_requires_from_content(pc_content)
    pc_content = client2.load("second-myfirstcomp.pc")
    assert "Requires: second-mycomponent" == get_requires_from_content(pc_content)
    pc_content = client2.load("myfirstlib.pc")
    assert "Requires: myfirstlib-cmp1" == get_requires_from_content(pc_content)
    pc_content = client2.load("other.pc")
    assert "" == get_requires_from_content(pc_content)


def test_pkg_with_public_deps_and_component_requires_2():
    """
    Testing another complex structure like:

    * other/0.1
        - Global pkg_config_name == "fancy_name"
        - Components: "cmp1", "cmp2", "cmp3"
            + "cmp1" pkg_config_name == "component1" (it shouldn't be affected by "fancy_name")
            + "cmp3" pkg_config_name == "component3" (it shouldn't be affected by "fancy_name")
            + "cmp3" requires "cmp1"
    * pkg/0.1
        - Requires: "other/0.1" -> "other::cmp1"

    Expected file structure after running PkgConfigDeps as generator:
        - component1.pc
        - component3.pc
        - other-cmp2.pc
        - other.pc
        - pkg.pc
    """
    client = TestClient()
    conanfile = textwrap.dedent("""
        from conans import ConanFile

        class Recipe(ConanFile):

            def package_info(self):
                self.cpp_info.set_property("pkg_config_name", "fancy_name")
                self.cpp_info.components["cmp1"].libs = ["other_cmp1"]
                self.cpp_info.components["cmp1"].set_property("pkg_config_name", "component1")
                self.cpp_info.components["cmp2"].libs = ["other_cmp2"]
                self.cpp_info.components["cmp3"].requires.append("cmp1")
                self.cpp_info.components["cmp3"].set_property("pkg_config_name", "component3")
    """)
    client.save({"conanfile.py": conanfile})
    client.run("create . other/1.0@")

    conanfile = textwrap.dedent("""
        from conans import ConanFile

        class PkgConfigConan(ConanFile):
            requires = "other/1.0"

            def package_info(self):
                self.cpp_info.requires = ["other::cmp1"]
        """)
    client.save({"conanfile.py": conanfile})
    client.run("create . pkg/0.1@")

    client2 = TestClient(cache_folder=client.cache_folder)
    conanfile = textwrap.dedent("""
        [requires]
        pkg/0.1

        [generators]
        PkgConfigDeps
        """)
    client2.save({"conanfile.txt": conanfile})
    client2.run("install .")
    pc_content = client2.load("pkg.pc")
    assert "Requires: component1" == get_requires_from_content(pc_content)
    pc_content = client2.load("fancy_name.pc")
    assert "Requires: component1 fancy_name-cmp2 component3" == get_requires_from_content(pc_content)
    assert client2.load("component1.pc")
    assert client2.load("fancy_name-cmp2.pc")
    pc_content = client2.load("component3.pc")
    assert "Requires: component1" == get_requires_from_content(pc_content)


def test_pkg_config_name_full_aliases():
    """
    Testing a simpler structure but paying more attention into several aliases.
    Expected file structure after running PkgConfigDeps as generator:
        - compo1.pc
        - compo1_alias.pc
        - pkg_alias1.pc
        - pkg_alias2.pc
        - pkg_other_name.pc
        - second-mycomponent.pc
        - second.pc
    """
    client = TestClient()
    conanfile = textwrap.dedent("""
        from conans import ConanFile

        class Recipe(ConanFile):

            def package_info(self):
                self.cpp_info.set_property("pkg_config_name", "pkg_other_name")
                self.cpp_info.set_property("pkg_config_aliases", ["pkg_alias1", "pkg_alias2"])
                self.cpp_info.components["cmp1"].libs = ["libcmp1"]
                self.cpp_info.components["cmp1"].set_property("pkg_config_name", "compo1")
                self.cpp_info.components["cmp1"].set_property("pkg_config_aliases", ["compo1_alias"])
    """)
    client.save({"conanfile.py": conanfile})
    client.run("create . first/0.3@")

    conanfile = textwrap.dedent("""
        from conans import ConanFile

        class PkgConfigConan(ConanFile):
            requires = "first/0.3"

            def package_info(self):
                self.cpp_info.components["mycomponent"].requires.append("first::cmp1")

        """)
    client.save({"conanfile.py": conanfile}, clean_first=True)
    client.run("create . second/0.2@")

    conanfile = textwrap.dedent("""
        [requires]
        second/0.2

        [generators]
        PkgConfigDeps
        """)
    client.save({"conanfile.txt": conanfile}, clean_first=True)
    client.run("install .")

    pc_content = client.load("compo1.pc")
    assert "Description: Conan component: compo1" in pc_content
    assert "Requires" not in pc_content

    pc_content = client.load("compo1_alias.pc")
    content = textwrap.dedent("""\
    Name: compo1_alias
    Description: Alias compo1_alias for compo1
    Version: 0.3
    Requires: compo1
    """)
    assert content == pc_content

    pc_content = client.load("pkg_other_name.pc")
    assert "Description: Conan package: pkg_other_name" in pc_content
    assert "Requires: compo1" in pc_content

    pc_content = client.load("pkg_alias1.pc")
    content = textwrap.dedent("""\
    Name: pkg_alias1
    Description: Alias pkg_alias1 for pkg_other_name
    Version: 0.3
    Requires: pkg_other_name
    """)
    assert content == pc_content

    pc_content = client.load("pkg_alias2.pc")
    content = textwrap.dedent("""\
    Name: pkg_alias2
    Description: Alias pkg_alias2 for pkg_other_name
    Version: 0.3
    Requires: pkg_other_name
    """)
    assert content == pc_content

    pc_content = client.load("second-mycomponent.pc")
    assert "Requires: compo1" == get_requires_from_content(pc_content)


def test_duplicated_names_warnings():
    """
    Testing some WARN messages if there are duplicated pkg_config_name/pkg_config_aliases defined

<<<<<<< HEAD
    Scenario: consumer -> pkga/1.0 -> pkgB/1.0
=======
    Scenario: consumer -> pkga/1.0 -> pkgb/1.0
>>>>>>> b3eb844b
    Expected WARN cases:
        - Duplicated aliases.
        - Duplicated names, alias and component name
        - Duplicated components names.
        - Duplicated package and component name.
        - Duplicated names between different dependencies.
    """
    client = TestClient()
    conanfile = textwrap.dedent("""
        from conans import ConanFile

        class Recipe(ConanFile):

            def package_info(self):
                self.cpp_info.set_property("pkg_config_name", "libpkg")
                # Duplicated components
                self.cpp_info.components["cmp1"].set_property("pkg_config_name", "component1")
                self.cpp_info.components["cmp2"].set_property("pkg_config_name", "component1")
                # Duplicated package and component name
                self.cpp_info.components["cmp3"].set_property("pkg_config_name", "libpkg")
    """)
    client.save({"conanfile.py": conanfile})
    client.run("create . pkgb/1.0@")

    conanfile = textwrap.dedent("""
        from conans import ConanFile

        class PkgConfigConan(ConanFile):
            requires = "pkgb/1.0"

            def package_info(self):
                # Duplicated name as pkgb
                self.cpp_info.set_property("pkg_config_name", "libpkg")
                self.cpp_info.components["cmp1"].requires.append("pkgb::cmp1")
                self.cpp_info.components["cmp1"].set_property("pkg_config_name", "component1")
                # Duplicated aliases
                self.cpp_info.components["cmp2"].set_property("pkg_config_aliases", ["alias1"])
                self.cpp_info.components["cmp3"].set_property("pkg_config_aliases", ["alias1"])
                # Duplicated names, alias and component name
                self.cpp_info.components["cmp2"].set_property("pkg_config_name", "libcmp")
                self.cpp_info.components["cmp4"].set_property("pkg_config_aliases", ["libcmp"])
        """)
    client.save({"conanfile.py": conanfile}, clean_first=True)
    client.run("create . pkga/1.0@")

    conanfile = textwrap.dedent("""
        [requires]
        pkga/1.0

        [generators]
        PkgConfigDeps
        """)
    client.save({"conanfile.txt": conanfile}, clean_first=True)
    client.run("install .")
    output = client.out
    # Duplicated aliases from pkga
    assert "WARN: [pkga/1.0] The PC alias name alias1.pc already exists and it matches with " \
           "another alias one" in output
    # Duplicated names, alias and component name from pkga
<<<<<<< HEAD
=======
    # Issue related: https://github.com/conan-io/conan/issues/10341
>>>>>>> b3eb844b
    assert "WARN: [pkga/1.0] The PC alias name libcmp.pc already exists and it matches with " \
           "another package/component one" in output
    # Duplicated components from pkgb
    assert "WARN: [pkgb/1.0] The PC component name component1.pc already exists and it matches " \
           "with another component one" in output
    # Duplicated package and component name from pkgb
    assert "WARN: [pkgb/1.0] The PC package name libpkg.pc already exists and it matches with " \
           "another component one" in output
    # Duplicated names between pkgb and pkga
    assert "WARN: [pkgb/1.0] The PC file name component1.pc already exists and it matches with " \
           "another name/alias declared in pkga/1.0 package" in output
    assert "WARN: [pkgb/1.0] The PC file name libpkg.pc already exists and it matches with " \
           "another name/alias declared in pkga/1.0 package" in output
    pc_files = [os.path.basename(i) for i in glob.glob(os.path.join(client.current_folder, '*.pc'))]
    pc_files.sort()
    # Let's check all the PC file names created just in case
    assert pc_files == ['alias1.pc', 'component1.pc', 'libcmp.pc', 'libpkg-cmp3.pc',
                        'libpkg-cmp4.pc', 'libpkg.pc']


def test_components_and_package_pc_creation_order():
    """
    Testing if the root package PC file name matches with any of the components one, the first one
    is not going to be created. Components have more priority than root package.

    Issue related: https://github.com/conan-io/conan/issues/10341
    """
    client = TestClient()
    conanfile = textwrap.dedent("""
        from conans import ConanFile

        class PkgConfigConan(ConanFile):

            def package_info(self):
                self.cpp_info.set_property("pkg_config_name", "OpenCL")
                self.cpp_info.components["_opencl-headers"].set_property("pkg_config_name", "OpenCL")
                self.cpp_info.components["_opencl-other"].set_property("pkg_config_name", "OtherCL")
        """)
    client.save({"conanfile.py": conanfile})
    client.run("create . opencl/1.0@")

    conanfile = textwrap.dedent("""
        from conans import ConanFile

        class PkgConfigConan(ConanFile):
            requires = "opencl/1.0"

            def package_info(self):
                self.cpp_info.components["comp"].set_property("pkg_config_name", "pkgb")
                self.cpp_info.components["comp"].requires.append("opencl::_opencl-headers")
        """)
    client.save({"conanfile.py": conanfile}, clean_first=True)
    client.run("create . pkgb/1.0@")

    conanfile = textwrap.dedent("""
        [requires]
        pkgb/1.0

        [generators]
        PkgConfigDeps
        """)
    client.save({"conanfile.txt": conanfile}, clean_first=True)
    client.run("install .")
    pc_files = [os.path.basename(i) for i in glob.glob(os.path.join(client.current_folder, '*.pc'))]
    pc_files.sort()
    # Let's check all the PC file names created just in case
    assert pc_files == ['OpenCL.pc', 'OtherCL.pc', 'pkgb.pc']
    pc_content = client.load("OpenCL.pc")
    assert "Name: OpenCL" in pc_content
    assert "Description: Conan component: OpenCL" in pc_content
    assert "Requires:" not in pc_content
    pc_content = client.load("pkgb.pc")
    assert "Requires: OpenCL" in get_requires_from_content(pc_content)<|MERGE_RESOLUTION|>--- conflicted
+++ resolved
@@ -43,24 +43,11 @@
     pc_path = os.path.join(client.current_folder, "mylib.pc")
     assert os.path.exists(pc_path) is True
     pc_content = load(pc_path)
-
-<<<<<<< HEAD
-        Name: mylib
-        Description: Conan package: mylib
-        Version: 0.1
-        Libs: -L"${libdir1}" -L"${libdir2}"
-        Cflags: -I"${includedir1}\"""")
-
-    # Avoiding trailing whitespaces in Jinja template
-    for line in pc_content.splitlines()[1:]:
-        assert line.strip() in expected_content
-=======
-    assert 'Name: MyLib' in pc_content
-    assert 'Description: Conan package: MyLib' in pc_content
+    assert 'Name: mylib' in pc_content
+    assert 'Description: Conan package: mylib' in pc_content
     assert 'Version: 0.1' in pc_content
     assert 'Libs: -L"${libdir1}" -L"${libdir2}"' in pc_content
     assert 'Cflags: -I"${includedir1}"' in pc_content
->>>>>>> b3eb844b
 
     def assert_is_abs(path):
         assert os.path.isabs(path) is True
@@ -472,12 +459,8 @@
 def test_duplicated_names_warnings():
     """
     Testing some WARN messages if there are duplicated pkg_config_name/pkg_config_aliases defined
-
-<<<<<<< HEAD
-    Scenario: consumer -> pkga/1.0 -> pkgB/1.0
-=======
     Scenario: consumer -> pkga/1.0 -> pkgb/1.0
->>>>>>> b3eb844b
+
     Expected WARN cases:
         - Duplicated aliases.
         - Duplicated names, alias and component name
@@ -537,10 +520,7 @@
     assert "WARN: [pkga/1.0] The PC alias name alias1.pc already exists and it matches with " \
            "another alias one" in output
     # Duplicated names, alias and component name from pkga
-<<<<<<< HEAD
-=======
     # Issue related: https://github.com/conan-io/conan/issues/10341
->>>>>>> b3eb844b
     assert "WARN: [pkga/1.0] The PC alias name libcmp.pc already exists and it matches with " \
            "another package/component one" in output
     # Duplicated components from pkgb
