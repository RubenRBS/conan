# Allow conans to import ConanFile from here
# to allow refactors
from conans.model.conan_file import ConanFile
from conans.model.options import Options
from conans.model.settings import Settings
from conans.client.cmake import CMake
from conans.client.gcc import GCC
from conans.client.configure_environment import ConfigureEnvironment
from conans.util.files import load
import os

<<<<<<< HEAD
__version__ = '0.12.0'
=======
__version__ = '0.13.1'
>>>>>>> e856565b
<|MERGE_RESOLUTION|>--- conflicted
+++ resolved
@@ -9,8 +9,4 @@
 from conans.util.files import load
 import os
 
-<<<<<<< HEAD
-__version__ = '0.12.0'
-=======
-__version__ = '0.13.1'
->>>>>>> e856565b
+__version__ = '0.13.1'