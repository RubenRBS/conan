import os
import shutil
import time
from multiprocessing.pool import ThreadPool

from conans.cli.output import ConanOutput
from conans.client.conanfile.build import run_build_method
from conans.client.conanfile.package import run_package_method
from conans.client.file_copier import report_copied_files
from conans.client.generators import write_generators
from conans.client.graph.graph import BINARY_BUILD, BINARY_CACHE, BINARY_DOWNLOAD, BINARY_EDITABLE, \
    BINARY_MISSING, BINARY_UPDATE, BINARY_UNKNOWN
from conans.client.graph.install_graph import InstallGraph, raise_missing
from conans.client.importer import remove_imports, run_imports
from conans.client.source import retrieve_exports_sources, config_source
from conans.errors import (ConanException, ConanExceptionInUserConanfileMethod,
                           conanfile_exception_formatter)
from conans.model.build_info import CppInfo
from conans.model.conan_file import ConanFile
from conans.model.info import PACKAGE_ID_UNKNOWN
from conans.model.package_ref import PkgReference
from conans.model.user_info import UserInfo
from conans.paths import CONANINFO, RUN_LOG_NAME
from conans.util.env import get_env
from conans.util.files import clean_dirty, is_dirty, make_read_only, mkdir, rmdir, save, set_dirty, \
    chdir
from conans.util.log import logger
from conans.util.tracer import log_package_built, log_package_got_from_local_cache


def build_id(conan_file):
    if hasattr(conan_file, "build_id"):
        # construct new ConanInfo
        build_id_info = conan_file.info.copy()
        conan_file.info_build = build_id_info
        # effectively call the user function to change the package values
        with conanfile_exception_formatter(str(conan_file), "build_id"):
            conan_file.build_id()
        # compute modified ID
        return build_id_info.package_id()
    return None


class _PackageBuilder(object):

    def __init__(self, app, scoped_output):
        self._app = app
        self._cache = app.cache
        self._scoped_output = scoped_output
        self._hook_manager = app.hook_manager
        self._remote_manager = app.remote_manager

    def _get_build_folder(self, conanfile, package_layout):
        # Build folder can use a different package_ID if build_id() is defined.
        # This function decides if the build folder should be re-used (not build again)
        # and returns the build folder
        skip_build = False
        build_folder = package_layout.build()
        recipe_build_id = build_id(conanfile)
        pref = package_layout.reference
        if recipe_build_id is not None and pref.package_id != recipe_build_id:
            package_layout.build_id = recipe_build_id
            # check if we already have a package with the calculated build_id
            recipe_ref = pref.ref
            build_prev = self._cache.get_matching_build_id(recipe_ref, recipe_build_id)
            build_prev = build_prev or pref

            # We are trying to build a package id different from the one that has the
            # build_folder but belongs to the same recipe revision, so reuse the build_folder
            # from the one that is already build
            if build_prev.package_id != pref.package_id:
                other_pkg_layout = self._cache.pkg_layout(build_prev)
                build_folder = other_pkg_layout.build()
                skip_build = True

        if is_dirty(build_folder):
            self._scoped_output.warning("Build folder is dirty, removing it: %s" % build_folder)
            rmdir(build_folder)
            clean_dirty(build_folder)

        if skip_build and os.path.exists(build_folder):
            self._scoped_output.info("Won't be built, using previous build folder as defined "
                                     "in build_id()")

        return build_folder, skip_build

    def _prepare_sources(self, conanfile, pref, recipe_layout):
        export_folder = recipe_layout.export()
        export_source_folder = recipe_layout.export_sources()
        scm_sources_folder = recipe_layout.scm_sources()
        conanfile_path = recipe_layout.conanfile()
        source_folder = recipe_layout.source()

        remotes = self._app.enabled_remotes
        retrieve_exports_sources(self._remote_manager, recipe_layout, conanfile, pref.ref, remotes)

        conanfile.folders.set_base_source(source_folder)
        conanfile.folders.set_base_build(None)
        conanfile.folders.set_base_package(None)

        config_source(export_folder, export_source_folder, scm_sources_folder,
                      conanfile, conanfile_path, pref.ref,
                      self._hook_manager, self._cache)

    @staticmethod
    def _copy_sources(conanfile, source_folder, build_folder):
        # Copies the sources to the build-folder, unless no_copy_source is defined
        _remove_folder_raising(build_folder)
        if not getattr(conanfile, 'no_copy_source', False):
            conanfile.output.info('Copying sources to build folder')
            try:
                shutil.copytree(source_folder, build_folder, symlinks=True)
            except Exception as e:
                msg = str(e)
                if "206" in msg:  # System error shutil.Error 206: Filename or extension too long
                    msg += "\nUse short_paths=True if paths too long"
                raise ConanException("%s\nError copying sources to build folder" % msg)
            logger.debug("BUILD: Copied to %s", build_folder)
            logger.debug("BUILD: Files copied %s", ",".join(os.listdir(build_folder)))

    def _build(self, conanfile, pref):
        # Read generators from conanfile and generate the needed files

        write_generators(conanfile)

        # Build step might need DLLs, binaries as protoc to generate source files
        # So execute imports() before build, storing the list of copied_files

        copied_files = run_imports(conanfile)

        try:
            mkdir(conanfile.build_folder)
            with chdir(conanfile.build_folder):
                run_build_method(conanfile, self._hook_manager, reference=pref.ref,
                                 package_id=pref.package_id)
            conanfile.output.success("Package '%s' built" % pref.package_id)
            conanfile.output.info("Build folder %s" % conanfile.build_folder)
        except Exception as exc:
            conanfile.output.writeln("")
            conanfile.output.error("Package '%s' build failed" % pref.package_id)
            conanfile.output.warning("Build folder %s" % conanfile.build_folder)
            if isinstance(exc, ConanExceptionInUserConanfileMethod):
                raise exc
            raise ConanException(exc)
        finally:
            # Now remove all files that were imported with imports()
            remove_imports(conanfile, copied_files)

    def _package(self, conanfile, pref, conanfile_path):
        # FIXME: Is weak to assign here the recipe_hash
        # Creating ***info.txt files
        save(os.path.join(conanfile.folders.base_build, CONANINFO), conanfile.info.dumps())
        conanfile.output.info("Generated %s" % CONANINFO)

        package_id = pref.package_id
        # Do the actual copy, call the conanfile.package() method
        # While installing, the infos goes to build folder
        conanfile.folders.set_base_install(conanfile.folders.base_build)

        prev = run_package_method(conanfile, package_id, self._hook_manager, conanfile_path,
                                  pref.ref)

        if get_env("CONAN_READ_ONLY_CACHE", False):
            make_read_only(conanfile.folders.base_package)
        # FIXME: Conan 2.0 Clear the registry entry (package ref)
        return prev

    def build_package(self, node, package_layout):
        t1 = time.time()

        conanfile = node.conanfile
        pref = node.pref

        # TODO: cache2.0 fix this
        recipe_layout = self._cache.ref_layout(pref.ref)

        base_source = recipe_layout.source()
        conanfile_path = recipe_layout.conanfile()
        base_package = package_layout.package()

        base_build, skip_build = self._get_build_folder(conanfile, package_layout)

        # PREPARE SOURCES
        if not skip_build:
            # TODO: cache2.0 check locks
            # with package_layout.conanfile_write_lock(self._output):
            set_dirty(base_build)
            self._prepare_sources(conanfile, pref, recipe_layout)
            self._copy_sources(conanfile, base_source, base_build)
            mkdir(base_build)

        # BUILD & PACKAGE
        # TODO: cache2.0 check locks
        # with package_layout.conanfile_read_lock(self._output):
        with chdir(base_build):
            conanfile.output.info('Building your package in %s' % base_build)
            try:
                if getattr(conanfile, 'no_copy_source', False):
                    conanfile.folders.set_base_source(base_source)
                else:
                    conanfile.folders.set_base_source(base_build)

                conanfile.folders.set_base_build(base_build)
                conanfile.folders.set_base_imports(base_build)
                conanfile.folders.set_base_package(base_package)

                if not skip_build:
                    # In local cache, generators folder always in build_folder
                    conanfile.folders.set_base_generators(base_build)
                    # In local cache, install folder always is build_folder
                    conanfile.folders.set_base_install(base_build)
                    self._build(conanfile, pref)
                    clean_dirty(base_build)

                prev = self._package(conanfile, pref, conanfile_path)
                assert prev
                node.prev = prev
                log_file = os.path.join(base_build, RUN_LOG_NAME)
                log_file = log_file if os.path.exists(log_file) else None
                log_package_built(pref, time.time() - t1, log_file)
            except ConanException as exc:
                raise exc

        return node.pref


def _remove_folder_raising(folder):
    try:
        rmdir(folder)
    except OSError as e:
        raise ConanException("%s\n\nCouldn't remove folder, might be busy or open\n"
                             "Close any app using it, and retry" % str(e))


def _handle_system_requirements(install_node, package_layout):
    """ check first the system_reqs/system_requirements.txt existence, if not existing
    check package/sha1/

    Used after remote package retrieving and before package building
    """
    node = install_node.nodes[0]
    conanfile = node.conanfile
    # TODO: Check if this idiom should be generalize to all methods defined in base ConanFile
    # Instead of calling empty methods
    if type(conanfile).system_requirements == ConanFile.system_requirements:
        return

    system_reqs_path = package_layout.system_reqs()
    system_reqs_package_path = package_layout.system_reqs_package()

    ret = call_system_requirements(conanfile)
    ret = str(ret or "")
    if getattr(conanfile, "global_system_requirements", None):
        save(system_reqs_path, ret)
    else:
        save(system_reqs_package_path, ret)


def call_system_requirements(conanfile):
    try:
        return conanfile.system_requirements()
    except Exception as e:
        conanfile.output.error("while executing system_requirements(): %s" % str(e))
        raise ConanException("Error in system requirements")


class BinaryInstaller(object):
    """ main responsible of retrieving binary packages or building them from source
    locally in case they are not found in remotes
    """
    def __init__(self, app):
        self._app = app
        self._cache = app.cache
        self._out = ConanOutput()
        self._remote_manager = app.remote_manager
        self._binaries_analyzer = app.binaries_analyzer
        self._hook_manager = app.hook_manager
        # Load custom generators from the cache, generators are part of the binary
        # build and install. Generators loaded here from the cache will have precedence
        # and overwrite possible generators loaded from packages (requires)
        for generator_path in app.cache.generators:
            app.loader.load_generators(generator_path)

    def install(self, deps_graph, build_mode):
        assert not deps_graph.error, "This graph cannot be installed: {}".format(deps_graph)

        self._out.info("\nInstalling (downloading, building) binaries...")

        # order by levels and separate the root node (ref=None) from the rest
        install_graph = InstallGraph(deps_graph)
        install_graph.raise_errors(self._out)
        install_order = install_graph.install_order()

        self._download_bulk(install_order)
        for level in install_order:
            for install_reference in level:
                for package in install_reference.packages:
                    self._handle_package(package, install_reference, build_mode)

    def _download_bulk(self, install_order):
        """ executes the download of packages (both download and update), only once for a given
        PREF
        """
        downloads = []
        for level in install_order:
            for node in level:
                for package in node.packages:
                    if package.binary in (BINARY_UPDATE, BINARY_DOWNLOAD):
                        downloads.append(package)
        if not downloads:
            return
<<<<<<< HEAD
        parallel = self._cache.new_config.get("core.download:parallel", int)
=======

        download_nodes = []
        for node in downloads:
            pref = node.pref
            bare_pref = PackageReference(pref.ref, pref.id)
            if bare_pref in processed_package_refs:
                continue
            processed_package_refs[bare_pref] = pref.revision
            assert node.prev, "PREV for %s is None" % str(node.pref)
            download_nodes.append(node)

        def _download(n):
            layout = self._cache.package_layout(n.pref.ref, n.conanfile.short_paths)
            # We cannot embed the package_lock inside the remote.get_package()
            # because the handle_node_cache has its own lock
            with layout.package_lock(n.pref):
                self._download_pkg(layout, n)

        parallel = self._cache.config.parallel_download
>>>>>>> 284de1d7
        if parallel is not None:
            self._out.info("Downloading binary packages in %s parallel threads" % parallel)
            thread_pool = ThreadPool(parallel)
            thread_pool.map(self._download_pkg, downloads)
            thread_pool.close()
            thread_pool.join()
        else:
            for node in downloads:
                self._download_pkg(node)

    def _download_pkg(self, package):
        node = package.nodes[0]
        assert node.pref.revision is not None
        assert node.pref.timestamp is not None
        self._remote_manager.get_package(node.conanfile, node.pref, node.binary_remote)

    def _handle_package(self, package, install_reference, build_mode):
        if package.binary == BINARY_EDITABLE:
            self._handle_node_editable(package)
            return

        assert package.binary in (BINARY_CACHE, BINARY_BUILD, BINARY_UNKNOWN, BINARY_DOWNLOAD,
                                  BINARY_UPDATE)
        assert install_reference.ref.revision is not None, "Installer should receive RREV always"
        not_processed = True
        if package.binary == BINARY_UNKNOWN:
            assert len(package.nodes) == 1, "PACKAGE_ID_UNKNOWN are not the same"
            node = package.nodes[0]
            self._binaries_analyzer.reevaluate_node(node, build_mode)
            package.package_id = node.pref.package_id  # Just in case it was recomputed
            package.prev = node.pref.revision
            package.binary = node.binary
            not_processed = install_reference.update_unknown(package)
            if not_processed:
                # The new computed package_id has not been processed yet
                if node.binary == BINARY_MISSING:
                    raise_missing([package], self._out)
                elif node.binary in (BINARY_UPDATE, BINARY_DOWNLOAD):
                    self._download_pkg(package)

        pref = PkgReference(install_reference.ref, package.package_id, package.prev)
        if pref.revision is None:
            assert package.binary == BINARY_BUILD
            package_layout = self._cache.create_build_pkg_layout(pref)
        else:
            package_layout = self._cache.get_or_create_pkg_layout(pref)

        if not_processed:
            _handle_system_requirements(package, package_layout)

            if package.binary == BINARY_BUILD:
                self._handle_node_build(package, package_layout)
                # Just in case it was recomputed
                package.package_id = package.nodes[0].pref.package_id  # Just in case it was recomputed
                package.prev = package.nodes[0].pref.revision
                package.binary = package.nodes[0].binary
                pref = PkgReference(install_reference.ref, package.package_id, package.prev)
            elif package.binary == BINARY_CACHE:
                node = package.nodes[0]
                pref = node.pref
                assert node.prev, "PREV for %s is None" % str(pref)
                output = node.conanfile.output
                output.success('Already installed!')
                log_package_got_from_local_cache(pref)

        # Make sure that all nodes with same pref compute package_info()
        pkg_folder = package_layout.package()
        assert os.path.isdir(pkg_folder), \
            "Package '%s' folder must exist: %s" % (str(pref), pkg_folder)
        for n in package.nodes:
            n.prev = pref.revision  # Make sure the prev is assigned
            conanfile = n.conanfile
            # Call the info method
            self._call_package_info(conanfile, pkg_folder, ref=pref.ref, is_editable=False)

    def _handle_node_editable(self, install_node):
        for node in install_node.nodes:
            # Get source of information
            conanfile = node.conanfile
            ref = node.ref
            conanfile_path = self._cache.editable_path(ref)
            # TODO: Check, this assumes the folder is always the conanfile one
            base_path = os.path.dirname(conanfile_path)
            self._call_package_info(conanfile, package_folder=base_path, ref=ref, is_editable=True)

            # New editables mechanism based on Folders
            conanfile.folders.set_base_package(base_path)
            conanfile.folders.set_base_source(base_path)
            conanfile.folders.set_base_build(base_path)
            conanfile.folders.set_base_install(base_path)
            conanfile.folders.set_base_imports(base_path)

            # Need a temporary package revision for package_revision_mode
            # Cannot be PREV_UNKNOWN otherwise the consumers can't compute their packageID
            node.prev = "editable"

        # It will only run generation and imports once
        node = install_node.nodes[0]
        conanfile = node.conanfile
        output = conanfile.output
        output.info("Rewriting files of editable package "
                    "'{}' at '{}'".format(conanfile.name, conanfile.generators_folder))
        write_generators(conanfile)
        copied_files = run_imports(conanfile)
        report_copied_files(copied_files, output)

    def _handle_node_build(self, package, pkg_layout):
        node = package.nodes[0]
        pref = node.pref
        assert pref.package_id, "Package-ID without value"
        assert pref.package_id != PACKAGE_ID_UNKNOWN, "Package-ID error: %s" % str(pref)
        assert pkg_layout, "The pkg_layout should be declared here"
        assert node.binary == BINARY_BUILD

        with pkg_layout.package_lock():
            assert node.prev is None, "PREV for %s to be built should be None" % str(pref)
            pkg_layout.package_remove()
            with pkg_layout.set_dirty_context_manager():
                pref = self._build_package(node, pkg_layout)
            assert node.prev, "Node PREV shouldn't be empty"
            assert node.pref.revision, "Node PREF revision shouldn't be empty"
            assert pref.revision is not None, "PREV for %s to be built is None" % str(pref)
            # at this point the package reference should be complete
            pkg_layout.reference = pref
            self._cache.assign_prev(pkg_layout)
            # Make sure the current conanfile.folders is updated (it is later in package_info(),
            # but better make sure here, and be able to report the actual folder in case
            # something fails)
            node.conanfile.folders.set_base_package(pkg_layout.package())
            self._out.info("Package folder %s" % node.conanfile.package_folder)

    def _build_package(self, node, pkg_layout):
        builder = _PackageBuilder(self._app, node.conanfile.output)
        pref = builder.build_package(node, pkg_layout)
        return pref

    def _call_package_info(self, conanfile, package_folder, ref, is_editable):
        conanfile.folders.set_base_package(package_folder)
        conanfile.folders.set_base_source(None)
        conanfile.folders.set_base_build(None)
        conanfile.folders.set_base_install(None)

        conanfile.user_info = UserInfo()

        with chdir(package_folder):
            with conanfile_exception_formatter(str(conanfile), "package_info"):
                self._hook_manager.execute("pre_package_info", conanfile=conanfile,
                                           reference=ref)

                conanfile.package_info()

                if hasattr(conanfile, "layout") and is_editable:
                    # Adjust the folders of the layout to consolidate the rootfolder of the
                    # cppinfos inside
                    conanfile.folders.set_base_build(package_folder)
                    conanfile.folders.set_base_source(package_folder)
                    conanfile.folders.set_base_generators(package_folder)

                    # convert directory entries to be relative to the declared folders.build
                    build_cppinfo = conanfile.cpp.build.copy()
                    build_cppinfo.set_relative_base_folder(conanfile.folders.build)

                    # convert directory entries to be relative to the declared folders.source
                    source_cppinfo = conanfile.cpp.source.copy()
                    source_cppinfo.set_relative_base_folder(conanfile.folders.source)

                    full_editable_cppinfo = CppInfo()
                    full_editable_cppinfo.merge(source_cppinfo)
                    full_editable_cppinfo.merge(build_cppinfo)
                    # In editables if we defined anything in the cpp infos we want to discard
                    # the one defined in the conanfile cpp_info
                    conanfile.cpp_info.merge(full_editable_cppinfo, overwrite=True)

                self._hook_manager.execute("post_package_info", conanfile=conanfile,
                                           reference=ref)<|MERGE_RESOLUTION|>--- conflicted
+++ resolved
@@ -309,29 +309,8 @@
                         downloads.append(package)
         if not downloads:
             return
-<<<<<<< HEAD
+
         parallel = self._cache.new_config.get("core.download:parallel", int)
-=======
-
-        download_nodes = []
-        for node in downloads:
-            pref = node.pref
-            bare_pref = PackageReference(pref.ref, pref.id)
-            if bare_pref in processed_package_refs:
-                continue
-            processed_package_refs[bare_pref] = pref.revision
-            assert node.prev, "PREV for %s is None" % str(node.pref)
-            download_nodes.append(node)
-
-        def _download(n):
-            layout = self._cache.package_layout(n.pref.ref, n.conanfile.short_paths)
-            # We cannot embed the package_lock inside the remote.get_package()
-            # because the handle_node_cache has its own lock
-            with layout.package_lock(n.pref):
-                self._download_pkg(layout, n)
-
-        parallel = self._cache.config.parallel_download
->>>>>>> 284de1d7
         if parallel is not None:
             self._out.info("Downloading binary packages in %s parallel threads" % parallel)
             thread_pool = ThreadPool(parallel)
