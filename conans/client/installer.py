import os
import shutil
import time
from multiprocessing.pool import ThreadPool

from conan.api.output import ConanOutput
from conans.client.conanfile.build import run_build_method
from conans.client.conanfile.package import run_package_method
from conans.client.generators import write_generators
from conans.client.graph.graph import BINARY_BUILD, BINARY_CACHE, BINARY_DOWNLOAD, BINARY_EDITABLE, \
    BINARY_UPDATE, BINARY_EDITABLE_BUILD
from conans.client.graph.install_graph import InstallGraph
from conans.client.source import retrieve_exports_sources, config_source
from conans.errors import (ConanException, ConanExceptionInUserConanfileMethod,
                           conanfile_exception_formatter)
from conans.model.build_info import CppInfo
from conans.model.package_ref import PkgReference
from conans.paths import CONANINFO
from conans.util.files import clean_dirty, is_dirty, mkdir, rmdir, save, set_dirty, chdir
from conans.util.tracer import log_package_built, log_package_got_from_local_cache


def build_id(conan_file):
    if hasattr(conan_file, "build_id"):
        # construct new ConanInfo
        build_id_info = conan_file.info.clone()
        conan_file.info_build = build_id_info
        # effectively call the user function to change the package values
        with conanfile_exception_formatter(conan_file, "build_id"):
            conan_file.build_id()
        # compute modified ID
        return build_id_info.package_id()
    return None


class _PackageBuilder(object):

    def __init__(self, app):
        self._app = app
        self._cache = app.cache
        self._hook_manager = app.hook_manager
        self._remote_manager = app.remote_manager

    def _get_build_folder(self, conanfile, package_layout):
        # Build folder can use a different package_ID if build_id() is defined.
        # This function decides if the build folder should be re-used (not build again)
        # and returns the build folder
        skip_build = False
        build_folder = package_layout.build()
        recipe_build_id = build_id(conanfile)
        pref = package_layout.reference
        if recipe_build_id is not None and pref.package_id != recipe_build_id:
            package_layout.build_id = recipe_build_id
            # check if we already have a package with the calculated build_id
            recipe_ref = pref.ref
            build_prev = self._cache.get_matching_build_id(recipe_ref, recipe_build_id)
            build_prev = build_prev or pref

            # We are trying to build a package id different from the one that has the
            # build_folder but belongs to the same recipe revision, so reuse the build_folder
            # from the one that is already build
            if build_prev.package_id != pref.package_id:
                other_pkg_layout = self._cache.pkg_layout(build_prev)
                build_folder = other_pkg_layout.build()
                skip_build = True

        if is_dirty(build_folder):
            conanfile.output.warning("Build folder is dirty, removing it: %s" % build_folder)
            rmdir(build_folder)
            clean_dirty(build_folder)

        if skip_build and os.path.exists(build_folder):
            conanfile.output.info("Won't be built, using previous build folder as defined "
                                  "in build_id()")

        return build_folder, skip_build

    def _prepare_sources(self, conanfile, pref, recipe_layout, enabled_remotes):
        export_source_folder = recipe_layout.export_sources()
        source_folder = recipe_layout.source()

        retrieve_exports_sources(self._remote_manager, recipe_layout, conanfile, pref.ref,
                                 enabled_remotes)

        conanfile.folders.set_base_source(source_folder)
        conanfile.folders.set_base_export_sources(source_folder)
        conanfile.folders.set_base_build(None)
        conanfile.folders.set_base_package(None)

        config_source(export_source_folder, conanfile, self._hook_manager)

    @staticmethod
    def _copy_sources(conanfile, source_folder, build_folder):
        # Copies the sources to the build-folder, unless no_copy_source is defined
        rmdir(build_folder)
        if not getattr(conanfile, 'no_copy_source', False):
            conanfile.output.info('Copying sources to build folder')
            try:
                shutil.copytree(source_folder, build_folder, symlinks=True)
            except Exception as e:
                msg = str(e)
                if "206" in msg:  # System error shutil.Error 206: Filename or extension too long
                    msg += "\nUse short_paths=True if paths too long"
                raise ConanException("%s\nError copying sources to build folder" % msg)

    def _build(self, conanfile, pref):
        write_generators(conanfile, self._hook_manager)

        try:
            run_build_method(conanfile, self._hook_manager)
            conanfile.output.success("Package '%s' built" % pref.package_id)
            conanfile.output.info("Build folder %s" % conanfile.build_folder)
        except Exception as exc:
            conanfile.output.error("\nPackage '%s' build failed" % pref.package_id)
            conanfile.output.warning("Build folder %s" % conanfile.build_folder)
            if isinstance(exc, ConanExceptionInUserConanfileMethod):
                raise exc
            raise ConanException(exc)

    def _package(self, conanfile, pref):
        # Creating ***info.txt files
        save(os.path.join(conanfile.folders.base_build, CONANINFO), conanfile.info.dumps())
        conanfile.output.info("Generated %s" % CONANINFO)

        package_id = pref.package_id
        # Do the actual copy, call the conanfile.package() method
        # While installing, the infos goes to build folder
        prev = run_package_method(conanfile, package_id, self._hook_manager, pref.ref)

        # FIXME: Conan 2.0 Clear the registry entry (package ref)
        return prev

    def build_package(self, node, package_layout, remotes):
        t1 = time.time()

        conanfile = node.conanfile
        pref = node.pref

        # TODO: cache2.0 fix this
        recipe_layout = self._cache.ref_layout(pref.ref)

        base_source = recipe_layout.source()
        base_package = package_layout.package()

        base_build, skip_build = self._get_build_folder(conanfile, package_layout)

        # PREPARE SOURCES
        if not skip_build:
            # TODO: cache2.0 check locks
            # with package_layout.conanfile_write_lock(self._output):
            set_dirty(base_build)
            self._prepare_sources(conanfile, pref, recipe_layout, remotes)
            self._copy_sources(conanfile, base_source, base_build)
            mkdir(base_build)

        # BUILD & PACKAGE
        # TODO: cache2.0 check locks
        # with package_layout.conanfile_read_lock(self._output):
        with chdir(base_build):
            conanfile.output.info('Building your package in %s' % base_build)
            try:
                src = base_source if getattr(conanfile, 'no_copy_source', False) else base_build
                conanfile.folders.set_base_source(src)
                conanfile.folders.set_base_build(base_build)
                conanfile.folders.set_base_package(base_package)
                # In local cache, generators folder always in build_folder
                conanfile.folders.set_base_generators(base_build)

                if not skip_build:
                    # In local cache, install folder always is build_folder
                    self._build(conanfile, pref)
                    clean_dirty(base_build)

                prev = self._package(conanfile, pref)
                assert prev
                node.prev = prev
                log_package_built(pref, time.time() - t1)
            except ConanException as exc:
                raise exc

        return node.pref


def call_system_requirements(conanfile):
    if hasattr(conanfile, "system_requirements"):
        with conanfile_exception_formatter(conanfile, "system_requirements"):
            conanfile.system_requirements()


class BinaryInstaller:
    """ main responsible of retrieving binary packages or building them from source
    locally in case they are not found in remotes
    """
    def __init__(self, app):
        self._app = app
        self._cache = app.cache
        self._remote_manager = app.remote_manager
        self._hook_manager = app.hook_manager

    def install(self, deps_graph, remotes):
        assert not deps_graph.error, "This graph cannot be installed: {}".format(deps_graph)

        ConanOutput().title("Installing (downloading, building) binaries...")

        # order by levels and separate the root node (ref=None) from the rest
        install_graph = InstallGraph(deps_graph)
        install_graph.raise_errors()
        install_order = install_graph.install_order()

        self._download_bulk(install_order)
        for level in install_order:
            for install_reference in level:
                for package in install_reference.packages.values():
                    self._handle_package(package, install_reference, remotes)

    def _download_bulk(self, install_order):
        """ executes the download of packages (both download and update), only once for a given
        PREF
        """
        downloads = []
        for level in install_order:
            for node in level:
                for package in node.packages.values():
                    if package.binary in (BINARY_UPDATE, BINARY_DOWNLOAD):
                        downloads.append(package)
        if not downloads:
            return

        parallel = self._cache.new_config.get("core.download:parallel", check_type=int)
        if parallel is not None:
            ConanOutput().info("Downloading binary packages in %s parallel threads" % parallel)
            thread_pool = ThreadPool(parallel)
            thread_pool.map(self._download_pkg, downloads)
            thread_pool.close()
            thread_pool.join()
        else:
            for node in downloads:
                self._download_pkg(node)

    def _download_pkg(self, package):
        node = package.nodes[0]
        assert node.pref.revision is not None
        assert node.pref.timestamp is not None
        self._remote_manager.get_package(node.conanfile, node.pref, node.binary_remote)

    def _handle_package(self, package, install_reference, remotes):
        if package.binary in (BINARY_EDITABLE, BINARY_EDITABLE_BUILD):
            self._handle_node_editable(package)
            return

        assert package.binary in (BINARY_CACHE, BINARY_BUILD, BINARY_DOWNLOAD, BINARY_UPDATE)
        assert install_reference.ref.revision is not None, "Installer should receive RREV always"

        pref = PkgReference(install_reference.ref, package.package_id, package.prev)
        if pref.revision is None:
            assert package.binary == BINARY_BUILD
            package_layout = self._cache.create_build_pkg_layout(pref)
        else:
            package_layout = self._cache.get_or_create_pkg_layout(pref)

        call_system_requirements(package.nodes[0].conanfile)

        if package.binary == BINARY_BUILD:
            self._handle_node_build(package, package_layout, remotes)
            # Just in case it was recomputed
            package.package_id = package.nodes[0].pref.package_id  # Just in case it was recomputed
            package.prev = package.nodes[0].pref.revision
            package.binary = package.nodes[0].binary
            pref = PkgReference(install_reference.ref, package.package_id, package.prev)
        elif package.binary == BINARY_CACHE:
            node = package.nodes[0]
            pref = node.pref
            assert node.prev, "PREV for %s is None" % str(pref)
            node.conanfile.output.success('Already installed!')
            log_package_got_from_local_cache(pref)

        # Make sure that all nodes with same pref compute package_info()
        pkg_folder = package_layout.package()
        assert os.path.isdir(pkg_folder), "Pkg '%s' folder must exist: %s" % (str(pref), pkg_folder)
        for n in package.nodes:
            n.prev = pref.revision  # Make sure the prev is assigned
            conanfile = n.conanfile
            # Call the info method
            conanfile.folders.set_base_package(pkg_folder)
            conanfile.folders.set_base_source(None)
            conanfile.folders.set_base_build(None)
            self._call_package_info(conanfile, pkg_folder, is_editable=False)

    def _handle_node_editable(self, install_node):
        # It will only run generation
        node = install_node.nodes[0]
        conanfile = node.conanfile
        ref = node.ref
        editable = self._cache.editable_packages.get(ref)
        conanfile_path = editable["path"]
        output_folder = editable.get("output_folder")

        # TODO: Check, this assumes the folder is always the conanfile one
        base_path = os.path.dirname(conanfile_path)
        conanfile.folders.set_base_folders(base_path, output_folder)
        output = conanfile.output
        output.info("Rewriting files of editable package "
                    "'{}' at '{}'".format(conanfile.name, conanfile.generators_folder))
        write_generators(conanfile, self._hook_manager)
        call_system_requirements(conanfile)

        if node.binary == BINARY_EDITABLE_BUILD:
            run_build_method(conanfile, self._hook_manager)

        for node in install_node.nodes:
            # Get source of information
            conanfile = node.conanfile
            # New editables mechanism based on Folders
            conanfile.folders.set_base_package(output_folder or base_path)
            conanfile.folders.set_base_source(base_path)
            conanfile.folders.set_base_build(output_folder or base_path)
            conanfile.folders.set_base_generators(output_folder or base_path)
            # Need a temporary package revision for package_revision_mode
            # Cannot be PREV_UNKNOWN otherwise the consumers can't compute their packageID
            node.prev = "editable"
            # TODO: Check this base_path usage for editable when not defined
            self._call_package_info(conanfile, package_folder=base_path, is_editable=True)

    def _handle_node_build(self, package, pkg_layout, remotes):
        node = package.nodes[0]
        pref = node.pref
        assert pref.package_id, "Package-ID without value"
        assert pkg_layout, "The pkg_layout should be declared here"
        assert node.binary == BINARY_BUILD
        assert node.prev is None, "PREV for %s to be built should be None" % str(pref)

        with pkg_layout.package_lock():
            pkg_layout.package_remove()
            with pkg_layout.set_dirty_context_manager():
                builder = _PackageBuilder(self._app)
                pref = builder.build_package(node, pkg_layout, remotes)
            assert node.prev, "Node PREV shouldn't be empty"
            assert node.pref.revision, "Node PREF revision shouldn't be empty"
            assert pref.revision is not None, "PREV for %s to be built is None" % str(pref)
            # at this point the package reference should be complete
            pkg_layout.reference = pref
            self._cache.assign_prev(pkg_layout)
            # Make sure the current conanfile.folders is updated (it is later in package_info(),
            # but better make sure here, and be able to report the actual folder in case
            # something fails)
            node.conanfile.folders.set_base_package(pkg_layout.package())
            node.conanfile.output.info("Package folder %s" % node.conanfile.package_folder)

    def _call_package_info(self, conanfile, package_folder, is_editable):

        with chdir(package_folder):
            with conanfile_exception_formatter(conanfile, "package_info"):
                self._hook_manager.execute("pre_package_info", conanfile=conanfile)

                if hasattr(conanfile, "package_info"):
                    conanfile.package_info()

<<<<<<< HEAD
                # TODO: Check this package_folder usage for editable when not defined
                conanfile.cpp.package.set_relative_base_folder(package_folder)

                if is_editable:
                    # Adjust the folders of the layout to consolidate the rootfolder of the
                    # cppinfos inside

                    # convert directory entries to be relative to the declared folders.build
                    build_cppinfo = conanfile.cpp.build.copy()
                    build_cppinfo.set_relative_base_folder(conanfile.build_folder)

                    # convert directory entries to be relative to the declared folders.source
                    source_cppinfo = conanfile.cpp.source.copy()
                    source_cppinfo.set_relative_base_folder(conanfile.source_folder)

                    full_editable_cppinfo = CppInfo()
                    full_editable_cppinfo.merge(source_cppinfo)
                    full_editable_cppinfo.merge(build_cppinfo)
                    # In editables if we defined anything in the cpp infos we want to discard
                    # the one defined in the conanfile cpp_info
                    conanfile.cpp_info.merge(full_editable_cppinfo, overwrite=True)

                self._hook_manager.execute("post_package_info", conanfile=conanfile)

        conanfile.cpp_info.check_component_requires(conanfile)
=======
                    if hasattr(conanfile, "layout") and is_editable:
                        # Adjust the folders of the layout to consolidate the rootfolder of the
                        # cppinfos inside
                        # convert directory entries to be relative to the declared folders.build
                        conanfile.cpp.build.set_relative_base_folder(conanfile.build_folder)

                        # convert directory entries to be relative to the declared folders.source
                        conanfile.cpp.source.set_relative_base_folder(conanfile.source_folder)

                        full_editable_cppinfo = NewCppInfo()
                        full_editable_cppinfo.merge(conanfile.cpp.source)
                        full_editable_cppinfo.merge(conanfile.cpp.build)
                        # Paste the editable cpp_info but prioritizing it, only if a
                        # variable is not declared at build/source, the package will keep the value
                        fill_old_cppinfo(full_editable_cppinfo, conanfile.cpp_info)
                        conanfile.buildenv_info.compose_env(conanfile.cpp.source.buildenv_info)
                        conanfile.buildenv_info.compose_env(conanfile.cpp.build.buildenv_info)
                        conanfile.runenv_info.compose_env(conanfile.cpp.source.runenv_info)
                        conanfile.runenv_info.compose_env(conanfile.cpp.build.runenv_info)
                        conanfile.conf_info.compose_conf(conanfile.cpp.source.conf_info)
                        conanfile.conf_info.compose_conf(conanfile.cpp.build.conf_info)

                    if conanfile._conan_dep_cpp_info is None:
                        try:
                            if not is_editable and not hasattr(conanfile, "layout"):
                                # FIXME: The default for the cppinfo from build are not the same
                                #        so this check fails when editable
                                # FIXME: Remove when new cppinfo model. If using the layout method
                                #        the cppinfo object is filled from self.cpp.package new
                                #        model and we cannot check if the defaults have been modified
                                #        because it doesn't exist in the new model where the defaults
                                #        for the components are always empty
                                conanfile.cpp_info._raise_incorrect_components_definition(
                                    conanfile.name, conanfile.requires)
                        except ConanException as e:
                            raise ConanException("%s package_info(): %s" % (str(conanfile), e))
                        conanfile._conan_dep_cpp_info = DepCppInfo(conanfile.cpp_info)
                    self._hook_manager.execute("post_package_info", conanfile=conanfile,
                                               reference=ref)
>>>>>>> aa8b1139
<|MERGE_RESOLUTION|>--- conflicted
+++ resolved
@@ -355,7 +355,6 @@
                 if hasattr(conanfile, "package_info"):
                     conanfile.package_info()
 
-<<<<<<< HEAD
                 # TODO: Check this package_folder usage for editable when not defined
                 conanfile.cpp.package.set_relative_base_folder(package_folder)
 
@@ -378,47 +377,15 @@
                     # the one defined in the conanfile cpp_info
                     conanfile.cpp_info.merge(full_editable_cppinfo, overwrite=True)
 
+                    # Paste the editable cpp_info but prioritizing it, only if a
+                    # variable is not declared at build/source, the package will keep the value
+                    conanfile.buildenv_info.compose_env(conanfile.cpp.source.buildenv_info)
+                    conanfile.buildenv_info.compose_env(conanfile.cpp.build.buildenv_info)
+                    conanfile.runenv_info.compose_env(conanfile.cpp.source.runenv_info)
+                    conanfile.runenv_info.compose_env(conanfile.cpp.build.runenv_info)
+                    conanfile.conf_info.compose_conf(conanfile.cpp.source.conf_info)
+                    conanfile.conf_info.compose_conf(conanfile.cpp.build.conf_info)
+
                 self._hook_manager.execute("post_package_info", conanfile=conanfile)
 
-        conanfile.cpp_info.check_component_requires(conanfile)
-=======
-                    if hasattr(conanfile, "layout") and is_editable:
-                        # Adjust the folders of the layout to consolidate the rootfolder of the
-                        # cppinfos inside
-                        # convert directory entries to be relative to the declared folders.build
-                        conanfile.cpp.build.set_relative_base_folder(conanfile.build_folder)
-
-                        # convert directory entries to be relative to the declared folders.source
-                        conanfile.cpp.source.set_relative_base_folder(conanfile.source_folder)
-
-                        full_editable_cppinfo = NewCppInfo()
-                        full_editable_cppinfo.merge(conanfile.cpp.source)
-                        full_editable_cppinfo.merge(conanfile.cpp.build)
-                        # Paste the editable cpp_info but prioritizing it, only if a
-                        # variable is not declared at build/source, the package will keep the value
-                        fill_old_cppinfo(full_editable_cppinfo, conanfile.cpp_info)
-                        conanfile.buildenv_info.compose_env(conanfile.cpp.source.buildenv_info)
-                        conanfile.buildenv_info.compose_env(conanfile.cpp.build.buildenv_info)
-                        conanfile.runenv_info.compose_env(conanfile.cpp.source.runenv_info)
-                        conanfile.runenv_info.compose_env(conanfile.cpp.build.runenv_info)
-                        conanfile.conf_info.compose_conf(conanfile.cpp.source.conf_info)
-                        conanfile.conf_info.compose_conf(conanfile.cpp.build.conf_info)
-
-                    if conanfile._conan_dep_cpp_info is None:
-                        try:
-                            if not is_editable and not hasattr(conanfile, "layout"):
-                                # FIXME: The default for the cppinfo from build are not the same
-                                #        so this check fails when editable
-                                # FIXME: Remove when new cppinfo model. If using the layout method
-                                #        the cppinfo object is filled from self.cpp.package new
-                                #        model and we cannot check if the defaults have been modified
-                                #        because it doesn't exist in the new model where the defaults
-                                #        for the components are always empty
-                                conanfile.cpp_info._raise_incorrect_components_definition(
-                                    conanfile.name, conanfile.requires)
-                        except ConanException as e:
-                            raise ConanException("%s package_info(): %s" % (str(conanfile), e))
-                        conanfile._conan_dep_cpp_info = DepCppInfo(conanfile.cpp_info)
-                    self._hook_manager.execute("post_package_info", conanfile=conanfile,
-                                               reference=ref)
->>>>>>> aa8b1139
+        conanfile.cpp_info.check_component_requires(conanfile)