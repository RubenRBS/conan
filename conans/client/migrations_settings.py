--- conflicted
+++ resolved
@@ -1812,9 +1812,6 @@
 """
 
 settings_1_31_0 = settings_1_30_2
-<<<<<<< HEAD
-
-settings_1_32_0 = settings_1_31_0
-=======
 settings_1_31_1 = settings_1_31_0
->>>>>>> 172dd399
+
+settings_1_32_0 = settings_1_31_1