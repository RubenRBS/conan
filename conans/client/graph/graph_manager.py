--- conflicted
+++ resolved
@@ -68,15 +68,10 @@
 
         return conanfile
 
-<<<<<<< HEAD
     def load_graph(self, reference, create_reference, profile_host, profile_build, graph_lock,
                    root_ref, build_mode, check_updates, update,
-                   remotes, recorder, apply_build_requires=True, lockfile_node_id=None):
-=======
-    def load_graph(self, reference, create_reference, graph_info, build_mode, check_updates, update,
                    remotes, recorder, apply_build_requires=True, lockfile_node_id=None,
                    is_build_require=False):
->>>>>>> a2e73d6b
         """ main entry point to compute a full dependency graph
         """
         assert profile_host is not None
@@ -163,16 +158,8 @@
         install|info|graph <ref> or export-pkg .
         :return a VIRTUAL root_node with a conanfile that requires the reference
         """
-<<<<<<< HEAD
-        conanfile = self._loader.load_virtual([reference], profile)
-=======
-        if not self._cache.config.revisions_enabled and reference.revision is not None:
-            raise ConanException("Revisions not enabled in the client, specify a "
-                                 "reference without revision")
-
         conanfile = self._loader.load_virtual([reference], profile,
                                               is_build_require=is_build_require)
->>>>>>> a2e73d6b
         root_node = Node(ref=None, conanfile=conanfile, context=CONTEXT_HOST, recipe=RECIPE_VIRTUAL)
         # Build_requires cannot be found as early as this, because there is no require yet
         if graph_lock and not is_build_require:  # Find the Node ID in the lock of current root
