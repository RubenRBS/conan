--- conflicted
+++ resolved
@@ -70,7 +70,7 @@
         if self.all:
             return True
 
-        if conan_file.build_policy_always:
+        if conan_file.build_policy == "always":
             conan_file.output.info("Building package from source as defined by "
                                    "build_policy='always'")
             return True
@@ -89,15 +89,11 @@
         return False
 
     def allowed(self, conan_file):
-<<<<<<< HEAD
-        if self.missing:
-=======
         if conan_file.build_policy == "never":  # this package has been export-pkg
             return False
-        if self.missing or self.outdated:
->>>>>>> e17ab7e0
+        if self.missing:
             return True
-        if conan_file.build_policy_missing:
+        if conan_file.build_policy == "missing":
             conan_file.output.info("Building package from source as defined by "
                                    "build_policy='missing'")
             return True
