import os
import time
import traceback

from conans.cli.output import ConanOutput
from conans.client.downloaders.download import run_downloader
from conans.client.remote_manager import check_compressed_files
from conans.client.rest.client_routes import ClientV2Router
from conans.client.rest.file_uploader import FileUploader
from conans.client.rest.rest_client_common import RestCommonMethods, get_exception_from_error
from conans.errors import ConanException, NotFoundException, PackageNotFoundException, \
    RecipeNotFoundException, AuthenticationException, ForbiddenException
from conans.model.info import ConanInfo
from conans.model.manifest import FileTreeManifest
from conans.model.ref import PackageReference
from conans.paths import EXPORT_SOURCES_TGZ_NAME, EXPORT_TGZ_NAME, PACKAGE_TGZ_NAME
from conans.util.dates import from_iso8601_to_timestamp
from conans.util.files import decode_text
from conans.util.log import logger


class RestV2Methods(RestCommonMethods):

    def __init__(self, remote_url, token, custom_headers, requester, config, verify_ssl,
                 artifacts_properties=None, checksum_deploy=False, matrix_params=False):

        super(RestV2Methods, self).__init__(remote_url, token, custom_headers, requester,
                                            config, verify_ssl, artifacts_properties, matrix_params)
        self._checksum_deploy = checksum_deploy

    @property
    def router(self):
        return ClientV2Router(self.remote_url.rstrip("/"), self._artifacts_properties,
                              self._matrix_params)

    def _get_file_list_json(self, url):
        data = self.get_json(url)
        # Discarding (.keys()) still empty metadata for files
        data["files"] = list(data["files"].keys())
        return data

    def _get_remote_file_contents(self, url, use_cache, headers=None):
        # We don't want traces in output of these downloads, they are ugly in output
<<<<<<< HEAD
        contents = run_downloader(self.requester, self.verify_ssl, self._config,
                                  use_cache=use_cache, url=url,
=======
        retry = self._config.retry
        retry_wait = self._config.retry_wait
        download_cache = False if not use_cache else self._config.download_cache
        contents = run_downloader(self.requester, None, self.verify_ssl, retry=retry,
                                  retry_wait=retry_wait, download_cache=download_cache, url=url,
>>>>>>> a0b2ab74
                                  auth=self.auth, headers=headers)
        return contents

    def _get_snapshot(self, url):
        try:
            data = self._get_file_list_json(url)
            files_list = [os.path.normpath(filename) for filename in data["files"]]
        except NotFoundException:
            files_list = []
        return files_list

    def get_recipe(self, ref, dest_folder):
        url = self.router.recipe_snapshot(ref)
        data = self._get_file_list_json(url)
        files = data["files"]
        check_compressed_files(EXPORT_TGZ_NAME, files)
        if EXPORT_SOURCES_TGZ_NAME in files:
            files.remove(EXPORT_SOURCES_TGZ_NAME)

        # If we didn't indicated reference, server got the latest, use absolute now, it's safer
        urls = {fn: self.router.recipe_file(ref, fn) for fn in files}
        self._download_and_save_files(urls, dest_folder, files, use_cache=True)
        ret = {fn: os.path.join(dest_folder, fn) for fn in files}
        return ret

    def get_recipe_sources(self, ref, dest_folder):
        # If revision not specified, check latest
        if not ref.revision:
            ref, _ = self.get_latest_recipe_revision(ref)
        url = self.router.recipe_snapshot(ref)
        data = self._get_file_list_json(url)
        files = data["files"]
        check_compressed_files(EXPORT_SOURCES_TGZ_NAME, files)
        if EXPORT_SOURCES_TGZ_NAME not in files:
            return None
        files = [EXPORT_SOURCES_TGZ_NAME, ]

        # If we didn't indicated reference, server got the latest, use absolute now, it's safer
        urls = {fn: self.router.recipe_file(ref, fn) for fn in files}
        self._download_and_save_files(urls, dest_folder, files, use_cache=True)
        ret = {fn: os.path.join(dest_folder, fn) for fn in files}
        return ret

    def get_package(self, pref, dest_folder):
        url = self.router.package_snapshot(pref)
        data = self._get_file_list_json(url)
        files = data["files"]
        check_compressed_files(PACKAGE_TGZ_NAME, files)
        # If we didn't indicated reference, server got the latest, use absolute now, it's safer
        urls = {fn: self.router.package_file(pref, fn) for fn in files}
        self._download_and_save_files(urls, dest_folder, files, use_cache=True)
        ret = {fn: os.path.join(dest_folder, fn) for fn in files}
        return ret

    def get_recipe_path(self, ref, path):
        url = self.router.recipe_snapshot(ref)
        files = self._get_file_list_json(url)
        if self._is_dir(path, files):
            return self._list_dir_contents(path, files)
        else:
            url = self.router.recipe_file(ref, path)
            content = self._get_remote_file_contents(url, use_cache=True)
            return decode_text(content)

    def get_package_path(self, pref, path):
        """Gets a file content or a directory list"""
        url = self.router.package_snapshot(pref)
        files = self._get_file_list_json(url)
        if self._is_dir(path, files):
            return self._list_dir_contents(path, files)
        else:
            url = self.router.package_file(pref, path)
            content = self._get_remote_file_contents(url, use_cache=True)
            return decode_text(content)

    @staticmethod
    def _is_dir(path, files):
        if path == ".":
            return True
        for the_file in files["files"]:
            if path == the_file:
                return False
            elif the_file.startswith(path):
                return True
        raise NotFoundException("The specified path doesn't exist")

    @staticmethod
    def _list_dir_contents(path, files):
        ret = []
        for the_file in files["files"]:
            if path == "." or the_file.startswith(path):
                tmp = the_file[len(path) - 1:].split("/", 1)[0]
                if tmp not in ret:
                    ret.append(tmp)
        return sorted(ret)

    def _upload_recipe(self, ref, files_to_upload, retry, retry_wait):
        # Direct upload the recipe
        urls = {fn: self.router.recipe_file(ref, fn, add_matrix_params=True)
                for fn in files_to_upload}
        self._upload_files(files_to_upload, urls, retry, retry_wait, display_name=str(ref))

    def _upload_package(self, pref, files_to_upload, retry, retry_wait):
        urls = {fn: self.router.package_file(pref, fn, add_matrix_params=True)
                for fn in files_to_upload}

        short_pref_name = "%s:%s" % (pref.ref, pref.id[0:4])
        self._upload_files(files_to_upload, urls, retry, retry_wait, display_name=short_pref_name)

    def _upload_files(self, files, urls, retry, retry_wait, display_name=None):
        t1 = time.time()
        failed = []
        uploader = FileUploader(self.requester, self.verify_ssl, self._config)
        # conan_package.tgz and conan_export.tgz are uploaded first to avoid uploading conaninfo.txt
        # or conanamanifest.txt with missing files due to a network failure
        output = ConanOutput()
        for filename in sorted(files):
            if output and not output.is_terminal:
                msg = "Uploading: %s" % filename if not display_name else (
                    "Uploading %s -> %s" % (filename, display_name))
                output.info(msg)
            resource_url = urls[filename]
            try:
                headers = self._artifacts_properties if not self._matrix_params else {}
                uploader.upload(resource_url, files[filename], auth=self.auth,
                                dedup=self._checksum_deploy, retry=retry, retry_wait=retry_wait,
                                headers=headers, display_name=display_name)
            except (AuthenticationException, ForbiddenException):
                raise
            except Exception as exc:
                output.error("\nError uploading file: %s, '%s'" % (filename, exc))
                failed.append(filename)

        if failed:
            raise ConanException("Execute upload again to retry upload the failed files: %s"
                                 % ", ".join(failed))
        else:
            logger.debug("\nUPLOAD: All uploaded! Total time: %s\n" % str(time.time() - t1))

    def _download_and_save_files(self, urls, dest_folder, files, use_cache):
        # Take advantage of filenames ordering, so that conan_package.tgz and conan_export.tgz
        # can be < conanfile, conaninfo, and sent always the last, so smaller files go first
<<<<<<< HEAD
        output = ConanOutput()
=======
        retry = self._config.retry
        retry_wait = self._config.retry_wait
        download_cache = False if not use_cache else self._config.download_cache
>>>>>>> a0b2ab74
        for filename in sorted(files, reverse=True):
            if output and not output.is_terminal:
                output.info("Downloading %s" % filename)
            resource_url = urls[filename]
            abs_path = os.path.join(dest_folder, filename)
<<<<<<< HEAD
            run_downloader(self.requester, self.verify_ssl, self._config,
                           use_cache=use_cache,
=======
            run_downloader(self.requester, self._output, self.verify_ssl, retry=retry,
                           retry_wait=retry_wait, download_cache=download_cache,
>>>>>>> a0b2ab74
                           url=resource_url, file_path=abs_path, auth=self.auth)

    def _remove_conanfile_files(self, ref, files):
        # V2 === revisions, do not remove files, it will create a new revision if the files changed
        return

    def remove_packages(self, ref, package_ids):
        """ Remove any packages specified by package_ids"""
        self.check_credentials()

        if ref.revision is None:
            # Remove the packages from all the RREVs
            revisions = self.get_recipe_revisions(ref)
            refs = [ref.copy_with_rev(rev["revision"]) for rev in revisions]
        else:
            refs = [ref]

        for ref in refs:
            assert ref.revision is not None, "remove_packages needs RREV"
            if not package_ids:
                url = self.router.remove_all_packages(ref)
                response = self.requester.delete(url, auth=self.auth, verify=self.verify_ssl,
                                                 headers=self.custom_headers)
                if response.status_code == 404:
                    # Double check if it is a 404 because there are no packages
                    try:
                        package_search_url = self.router.search_packages(ref)
                        if not self.get_json(package_search_url):
                            return
                    except Exception as e:
                        logger.warning("Unexpected error searching {} packages"
                                       " in remote {}: {}".format(ref, self.remote_url, e))
                if response.status_code != 200:  # Error message is text
                    # To be able to access ret.text (ret.content are bytes)
                    response.charset = "utf-8"
                    raise get_exception_from_error(response.status_code)(response.text)
            else:
                for pid in package_ids:
                    pref = PackageReference(ref, pid)
                    revisions = self.get_package_revisions(pref)
                    prefs = [pref.copy_with_revs(ref.revision, rev["revision"])
                             for rev in revisions]
                    for pref in prefs:
                        url = self.router.remove_package(pref)
                        response = self.requester.delete(url, auth=self.auth,
                                                         headers=self.custom_headers,
                                                         verify=self.verify_ssl)
                        if response.status_code == 404:
                            raise PackageNotFoundException(pref)
                        if response.status_code != 200:  # Error message is text
                            # To be able to access ret.text (ret.content are bytes)
                            response.charset = "utf-8"
                            raise get_exception_from_error(response.status_code)(response.text)

    def remove_conanfile(self, ref):
        """ Remove a recipe and packages """
        self.check_credentials()
        if ref.revision is None:
            # Remove all the RREVs
            revisions = self.get_recipe_revisions(ref)
            refs = [ref.copy_with_rev(rev["revision"]) for rev in revisions]
        else:
            refs = [ref]

        for ref in refs:
            url = self.router.remove_recipe(ref)
            logger.debug("REST: remove: %s" % url)
            response = self.requester.delete(url, auth=self.auth, headers=self.custom_headers,
                                             verify=self.verify_ssl)
            if response.status_code == 404:
                raise RecipeNotFoundException(ref)
            if response.status_code != 200:  # Error message is text
                # To be able to access ret.text (ret.content are bytes)
                response.charset = "utf-8"
                raise get_exception_from_error(response.status_code)(response.text)

    def get_recipe_revisions(self, ref):
        url = self.router.recipe_revisions(ref)
        tmp = self.get_json(url)["revisions"]
        # FIXME: the server API is returning an iso date, we have to convert to timestamp
        tmp = [{"revision": item.get("revision"),
                "time": from_iso8601_to_timestamp(item.get("time"))} for item in tmp]
        if ref.revision:
            for r in tmp:
                if r["revision"] == ref.revision:
                    return [r]
            raise RecipeNotFoundException(ref)
        return tmp

    def get_package_revisions(self, pref, headers=None):
        url = self.router.package_revisions(pref)
        tmp = self.get_json(url, headers=headers)["revisions"]
        # FIXME: the server API is returning an iso date, we have to convert to timestamp
        tmp = [{"revision": item.get("revision"),
                "time": from_iso8601_to_timestamp(item.get("time"))} for item in tmp]
        if pref.revision:
            for r in tmp:
                if r["revision"] == pref.revision:
                    return [r]
            raise PackageNotFoundException(pref)
        return tmp

    def get_latest_recipe_revision(self, ref):
        url = self.router.recipe_latest(ref)
        data = self.get_json(url)
        # FIXME: the server API is returning an iso date, we have to convert to timestamp
        return ref.copy_with_rev(data.get("revision")), from_iso8601_to_timestamp(data.get("time"))

    def get_latest_package_revision(self, pref, headers):
        url = self.router.package_latest(pref)
        data = self.get_json(url, headers=headers)
        return (pref.copy_with_revs(pref.ref.revision, data.get("revision")),
                from_iso8601_to_timestamp(data.get("time")))<|MERGE_RESOLUTION|>--- conflicted
+++ resolved
@@ -1,6 +1,5 @@
 import os
 import time
-import traceback
 
 from conans.cli.output import ConanOutput
 from conans.client.downloaders.download import run_downloader
@@ -10,8 +9,6 @@
 from conans.client.rest.rest_client_common import RestCommonMethods, get_exception_from_error
 from conans.errors import ConanException, NotFoundException, PackageNotFoundException, \
     RecipeNotFoundException, AuthenticationException, ForbiddenException
-from conans.model.info import ConanInfo
-from conans.model.manifest import FileTreeManifest
 from conans.model.ref import PackageReference
 from conans.paths import EXPORT_SOURCES_TGZ_NAME, EXPORT_TGZ_NAME, PACKAGE_TGZ_NAME
 from conans.util.dates import from_iso8601_to_timestamp
@@ -41,16 +38,12 @@
 
     def _get_remote_file_contents(self, url, use_cache, headers=None):
         # We don't want traces in output of these downloads, they are ugly in output
-<<<<<<< HEAD
-        contents = run_downloader(self.requester, self.verify_ssl, self._config,
-                                  use_cache=use_cache, url=url,
-=======
+
         retry = self._config.retry
         retry_wait = self._config.retry_wait
         download_cache = False if not use_cache else self._config.download_cache
-        contents = run_downloader(self.requester, None, self.verify_ssl, retry=retry,
+        contents = run_downloader(self.requester, self.verify_ssl, retry=retry,
                                   retry_wait=retry_wait, download_cache=download_cache, url=url,
->>>>>>> a0b2ab74
                                   auth=self.auth, headers=headers)
         return contents
 
@@ -193,25 +186,17 @@
     def _download_and_save_files(self, urls, dest_folder, files, use_cache):
         # Take advantage of filenames ordering, so that conan_package.tgz and conan_export.tgz
         # can be < conanfile, conaninfo, and sent always the last, so smaller files go first
-<<<<<<< HEAD
         output = ConanOutput()
-=======
         retry = self._config.retry
         retry_wait = self._config.retry_wait
         download_cache = False if not use_cache else self._config.download_cache
->>>>>>> a0b2ab74
         for filename in sorted(files, reverse=True):
             if output and not output.is_terminal:
                 output.info("Downloading %s" % filename)
             resource_url = urls[filename]
             abs_path = os.path.join(dest_folder, filename)
-<<<<<<< HEAD
-            run_downloader(self.requester, self.verify_ssl, self._config,
-                           use_cache=use_cache,
-=======
-            run_downloader(self.requester, self._output, self.verify_ssl, retry=retry,
+            run_downloader(self.requester,  self.verify_ssl, retry=retry,
                            retry_wait=retry_wait, download_cache=download_cache,
->>>>>>> a0b2ab74
                            url=resource_url, file_path=abs_path, auth=self.auth)
 
     def _remove_conanfile_files(self, ref, files):
