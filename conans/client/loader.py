--- conflicted
+++ resolved
@@ -296,16 +296,11 @@
         conanfile.conf = profile_host.conf.get_conanfile_conf(None)
         conanfile.settings = profile_host.processed_settings.copy_values()
 
-<<<<<<< HEAD
-        for reference in references:
-            conanfile.requires(repr(reference))
-=======
         if is_build_require:
             conanfile.build_requires = [str(r) for r in references]
         else:
             for reference in references:
-                conanfile.requires.add_ref(reference)
->>>>>>> a2e73d6b
+                conanfile.requires(repr(reference))
 
         # Allows options without package namespace in conan install commands:
         #   conan install zlib/1.2.8@lasote/stable -o shared=True
