import fnmatch
import imp
import inspect
import os
import sys
import uuid

import yaml

from conans.client.generators import registered_generators
from conans.client.loader_txt import ConanFileTextLoader
from conans.client.tools.files import chdir
from conans.errors import ConanException, NotFoundException, ConanInvalidConfiguration, \
    conanfile_exception_formatter
from conans.model.conan_file import ConanFile
from conans.model.conan_generator import Generator
from conans.model.options import OptionsValues
from conans.model.ref import ConanFileReference
from conans.model.settings import Settings
from conans.model.values import Values
from conans.paths import DATA_YML
from conans.util.files import load


class ConanFileLoader(object):
    def __init__(self, runner, output, python_requires, pyreq_loader=None):
        self._runner = runner
        self._output = output
        self._pyreq_loader = pyreq_loader
        self._python_requires = python_requires
        sys.modules["conans"].python_requires = python_requires
        self._cached_conanfile_classes = {}

    def load_basic(self, conanfile_path, lock_python_requires=None, user=None, channel=None,
                   display=""):
        """ loads a conanfile basic object without evaluating anything
        """
        return self.load_basic_module(conanfile_path, lock_python_requires, user, channel,
                                      display)[0]

    def load_basic_module(self, conanfile_path, lock_python_requires=None, user=None, channel=None,
                          display=""):
        """ loads a conanfile basic object without evaluating anything, returns the module too
        """
        cached = self._cached_conanfile_classes.get(conanfile_path)
        if cached and cached[1] == lock_python_requires:
            return cached[0](self._output, self._runner, display, user, channel), cached[2]

        if lock_python_requires is not None:
            self._python_requires.locked_versions = {r.name: r for r in lock_python_requires}
        try:
            self._python_requires.valid = True
            module, conanfile = parse_conanfile(conanfile_path, self._python_requires)
            self._python_requires.valid = False

            self._python_requires.locked_versions = None

            # This is the new py_requires feature, to supersede the old python_requires
            if self._pyreq_loader:
                self._pyreq_loader.load_py_requires(conanfile, lock_python_requires, self)

            conanfile.conan_data = self._load_data(conanfile_path)

            self._cached_conanfile_classes[conanfile_path] = (conanfile, lock_python_requires,
                                                              module)
            return conanfile(self._output, self._runner, display, user, channel), module
        except ConanException as e:
            raise ConanException("Error loading conanfile at '{}': {}".format(conanfile_path, e))

    @staticmethod
    def _load_data(conanfile_path):
        data_path = os.path.join(os.path.dirname(conanfile_path), DATA_YML)
        if not os.path.exists(data_path):
            return None

        try:
            data = yaml.safe_load(load(data_path))
        except Exception as e:
            raise ConanException("Invalid yml format at {}: {}".format(DATA_YML, e))

        return data or {}

    def load_named(self, conanfile_path, name, version, user, channel, lock_python_requires=None):
        """ loads the basic conanfile object and evaluates its name and version
        """
<<<<<<< HEAD
        conanfile, _ = self.load_basic_module(conanfile_path, lock_python_requires, user, channel)

=======
        conanfile = self.load_basic(conanfile_path, lock_python_requires, user, channel)
        conanfile.recipe_folder = os.path.dirname(conanfile_path)
>>>>>>> c7521fc3
        if hasattr(conanfile, "set_name"):
            if conanfile.name:
                raise ConanException("Conanfile defined package 'name', set_name() redundant")
            with conanfile_exception_formatter("conanfile.py", "set_name"):
                conanfile.set_name()
        if hasattr(conanfile, "set_version"):
            if conanfile.version:
                raise ConanException("Conanfile defined package 'version', set_version() redundant")
            with conanfile_exception_formatter("conanfile.py", "set_version"):
                conanfile.set_version()
        # Make sure this is nowhere else available
        del conanfile.recipe_folder

        # Export does a check on existing name & version
        if name:
            if conanfile.name and name != conanfile.name:
                raise ConanException("Package recipe with name %s!=%s" % (name, conanfile.name))
            conanfile.name = name

        if version:
            if conanfile.version and version != conanfile.version:
                raise ConanException("Package recipe with version %s!=%s"
                                     % (version, conanfile.version))
            conanfile.version = version
        return conanfile

    def load_export(self, conanfile_path, name, version, user, channel, lock_python_requires=None):
        """ loads the conanfile and evaluates its name, version, and enforce its existence
        """
        conanfile = self.load_named(conanfile_path, name, version, user, channel,
                                    lock_python_requires)
        if not conanfile.name:
            raise ConanException("conanfile didn't specify name")
        if not conanfile.version:
            raise ConanException("conanfile didn't specify version")

        ref = ConanFileReference(conanfile.name, conanfile.version, user, channel)
        conanfile.display_name = str(ref)
        conanfile.output.scope = conanfile.display_name
        return conanfile

    @staticmethod
    def _initialize_conanfile(conanfile, profile):
        # Prepare the settings for the loaded conanfile
        # Mixing the global settings with the specified for that name if exist
        tmp_settings = profile.processed_settings.copy()
        package_settings_values = profile.package_settings_values
        if package_settings_values:
            pkg_settings = package_settings_values.get(conanfile.name)
            if pkg_settings is None:
                # FIXME: This seems broken for packages without user/channel
                ref = "%s/%s@%s/%s" % (conanfile.name, conanfile.version,
                                       conanfile._conan_user, conanfile._conan_channel)
                for pattern, settings in package_settings_values.items():
                    if fnmatch.fnmatchcase(ref, pattern):
                        pkg_settings = settings
                        break
            if pkg_settings:
                tmp_settings.values = Values.from_list(pkg_settings)

        conanfile.initialize(tmp_settings, profile.env_values)

    def load_consumer(self, conanfile_path, profile_host, name=None, version=None, user=None,
                      channel=None, lock_python_requires=None):
        """ loads a conanfile.py in user space. Might have name/version or not
        """
        conanfile = self.load_named(conanfile_path, name, version, user, channel,
                                    lock_python_requires)

        ref = ConanFileReference(conanfile.name, conanfile.version, user, channel, validate=False)
        if str(ref):
            conanfile.display_name = "%s (%s)" % (os.path.basename(conanfile_path), str(ref))
        else:
            conanfile.display_name = os.path.basename(conanfile_path)
        conanfile.output.scope = conanfile.display_name
        conanfile.in_local_cache = False
        try:
            self._initialize_conanfile(conanfile, profile_host)

            # The consumer specific
            conanfile.develop = True
            profile_host.user_options.descope_options(conanfile.name)
            conanfile.options.initialize_upstream(profile_host.user_options,
                                                  name=conanfile.name)
            profile_host.user_options.clear_unscoped_options()

            return conanfile
        except ConanInvalidConfiguration:
            raise
        except Exception as e:  # re-raise with file name
            raise ConanException("%s: %s" % (conanfile_path, str(e)))

    def load_conanfile(self, conanfile_path, profile, ref, lock_python_requires=None):
        """ load a conanfile with a full reference, name, version, user and channel are obtained
        from the reference, not evaluated. Main way to load from the cache
        """
        conanfile, _ = self.load_basic_module(conanfile_path, lock_python_requires,
                                              ref.user, ref.channel, str(ref))
        conanfile.name = ref.name
        conanfile.version = ref.version

        if profile.dev_reference and profile.dev_reference == ref:
            conanfile.develop = True
        try:
            self._initialize_conanfile(conanfile, profile)
            return conanfile
        except ConanInvalidConfiguration:
            raise
        except Exception as e:  # re-raise with file name
            raise ConanException("%s: %s" % (conanfile_path, str(e)))

    def load_conanfile_txt(self, conan_txt_path, profile_host, ref=None):
        if not os.path.exists(conan_txt_path):
            raise NotFoundException("Conanfile not found!")

        contents = load(conan_txt_path)
        path, basename = os.path.split(conan_txt_path)
        display_name = "%s (%s)" % (basename, ref) if ref and ref.name else basename
        conanfile = self._parse_conan_txt(contents, path, display_name, profile_host)
        return conanfile

    def _parse_conan_txt(self, contents, path, display_name, profile):
        conanfile = ConanFile(self._output, self._runner, display_name)
        conanfile.initialize(Settings(), profile.env_values)
        # It is necessary to copy the settings, because the above is only a constraint of
        # conanfile settings, and a txt doesn't define settings. Necessary for generators,
        # as cmake_multi, that check build_type.
        conanfile.settings = profile.processed_settings.copy_values()

        try:
            parser = ConanFileTextLoader(contents)
        except Exception as e:
            raise ConanException("%s:\n%s" % (path, str(e)))
        for reference in parser.requirements:
            ref = ConanFileReference.loads(reference)  # Raise if invalid
            conanfile.requires.add_ref(ref)
        for build_reference in parser.build_requirements:
            ConanFileReference.loads(build_reference)
            if not hasattr(conanfile, "build_requires"):
                conanfile.build_requires = []
            conanfile.build_requires.append(build_reference)

        conanfile.generators = parser.generators

        options = OptionsValues.loads(parser.options)
        conanfile.options.values = options
        conanfile.options.initialize_upstream(profile.user_options)

        # imports method
        conanfile.imports = parser.imports_method(conanfile)
        return conanfile

    def load_virtual(self, references, profile_host, scope_options=True,
                     build_requires_options=None):
        # If user don't specify namespace in options, assume that it is
        # for the reference (keep compatibility)
        conanfile = ConanFile(self._output, self._runner, display_name="virtual")
        conanfile.initialize(profile_host.processed_settings.copy(),
                             profile_host.env_values)
        conanfile.settings = profile_host.processed_settings.copy_values()

        for reference in references:
            conanfile.requires.add_ref(reference)

        # Allows options without package namespace in conan install commands:
        #   conan install zlib/1.2.8@lasote/stable -o shared=True
        if scope_options:
            assert len(references) == 1
            profile_host.user_options.scope_options(references[0].name)
        if build_requires_options:
            conanfile.options.initialize_upstream(build_requires_options)
        else:
            conanfile.options.initialize_upstream(profile_host.user_options)

        conanfile.generators = []  # remove the default txt generator
        return conanfile


def _parse_module(conanfile_module, module_id):
    """ Parses a python in-memory module, to extract the classes, mainly the main
    class defining the Recipe, but also process possible existing generators
    @param conanfile_module: the module to be processed
    @return: the main ConanFile class from the module
    """
    result = None
    for name, attr in conanfile_module.__dict__.items():
        if (name.startswith("_") or not inspect.isclass(attr) or
                attr.__dict__.get("__module__") != module_id):
            continue

        if issubclass(attr, ConanFile) and attr != ConanFile:
            if result is None:
                result = attr
            else:
                raise ConanException("More than 1 conanfile in the file")
        elif issubclass(attr, Generator) and attr != Generator:
            registered_generators.add(attr.__name__, attr, custom=True)

    if result is None:
        raise ConanException("No subclass of ConanFile")

    return result


def parse_conanfile(conanfile_path, python_requires):
    with python_requires.capture_requires() as py_requires:
        module, filename = _parse_conanfile(conanfile_path)
        try:
            conanfile = _parse_module(module, filename)

            # Check for duplicates
            # TODO: move it into PythonRequires
            py_reqs = {}
            for it in py_requires:
                if it.ref.name in py_reqs:
                    dupes = [str(it.ref), str(py_reqs[it.ref.name].ref)]
                    raise ConanException("Same python_requires with different versions not allowed"
                                         " for a conanfile. Found '{}'".format("', '".join(dupes)))
                py_reqs[it.ref.name] = it

            # Make them available to the conanfile itself
            if py_reqs:
                conanfile.python_requires = py_reqs
            return module, conanfile
        except Exception as e:  # re-raise with file name
            raise ConanException("%s: %s" % (conanfile_path, str(e)))


def _parse_conanfile(conan_file_path):
    """ From a given path, obtain the in memory python import module
    """

    if not os.path.exists(conan_file_path):
        raise NotFoundException("%s not found!" % conan_file_path)

    module_id = str(uuid.uuid1())
    current_dir = os.path.dirname(conan_file_path)
    sys.path.insert(0, current_dir)
    try:
        old_modules = list(sys.modules.keys())
        with chdir(current_dir):
            sys.dont_write_bytecode = True
            loaded = imp.load_source(module_id, conan_file_path)
            sys.dont_write_bytecode = False

        # These lines are necessary, otherwise local conanfile imports with same name
        # collide, but no error, and overwrite other packages imports!!
        added_modules = set(sys.modules).difference(old_modules)
        for added in added_modules:
            module = sys.modules[added]
            if module:
                try:
                    try:
                        # Most modules will have __file__ != None
                        folder = os.path.dirname(module.__file__)
                    except (AttributeError, TypeError):
                        # But __file__ might not exist or equal None
                        # Like some builtins and Namespace packages py3
                        folder = module.__path__._path[0]
                except AttributeError:  # In case the module.__path__ doesn't exist
                    pass
                else:
                    if folder.startswith(current_dir):
                        module = sys.modules.pop(added)
                        sys.modules["%s.%s" % (module_id, added)] = module
    except ConanException:
        raise
    except Exception:
        import traceback
        trace = traceback.format_exc().split('\n')
        raise ConanException("Unable to load conanfile in %s\n%s" % (conan_file_path,
                                                                     '\n'.join(trace[3:])))
    finally:
        sys.path.pop(0)

    return loaded, module_id<|MERGE_RESOLUTION|>--- conflicted
+++ resolved
@@ -83,13 +83,9 @@
     def load_named(self, conanfile_path, name, version, user, channel, lock_python_requires=None):
         """ loads the basic conanfile object and evaluates its name and version
         """
-<<<<<<< HEAD
         conanfile, _ = self.load_basic_module(conanfile_path, lock_python_requires, user, channel)
-
-=======
-        conanfile = self.load_basic(conanfile_path, lock_python_requires, user, channel)
         conanfile.recipe_folder = os.path.dirname(conanfile_path)
->>>>>>> c7521fc3
+
         if hasattr(conanfile, "set_name"):
             if conanfile.name:
                 raise ConanException("Conanfile defined package 'name', set_name() redundant")
