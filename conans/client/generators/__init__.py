--- conflicted
+++ resolved
@@ -88,39 +88,7 @@
                     generator.generate()
                 continue
             except Exception as e:
-<<<<<<< HEAD
                 raise ConanException("Error in generator '{}': {}".format(generator_name, str(e)))
-=======
-                if get_env("CONAN_VERBOSE_TRACEBACK", False):
-                    output.error(traceback.format_exc())
-                output.error("Generator %s(file:%s) failed\n%s"
-                             % (generator_name, generator.filename, str(e)))
-                raise ConanException(e)
-
-
-def _receive_conf(conanfile):
-    """  collect conf_info from the immediate build_requires, aggregate it and injects/update
-    current conf
-    """
-    # TODO: Open question 1: Only build_requires can define config?
-    # TODO: Only direct build_requires?
-    # TODO: Is really the best mechanism to define this info? Better than env-vars?
-    # Conf only for first level build_requires
-    for build_require in conanfile.dependencies.direct_build.values():
-        if build_require.conf_info:
-            conanfile.conf.compose_conf(build_require.conf_info)
-
-
-def write_toolchain(conanfile, path, output):
-    if hasattr(conanfile, "toolchain"):
-        msg = ("\n*****************************************************************\n"
-               "******************************************************************\n"
-               "The 'toolchain' attribute or method has been deprecated and removed\n"
-               "Use 'generators = \"ClassName\"' or 'generate()' method instead.\n"
-               "********************************************************************\n"
-               "********************************************************************\n")
-        raise ConanException(msg)
->>>>>>> e4d807c0
 
     if hasattr(conanfile, "generate"):
         conanfile.output.highlight("Calling generate()")
@@ -156,7 +124,7 @@
     # Conf only for first level build_requires
     for build_require in conanfile.dependencies.direct_build.values():
         if build_require.conf_info:
-            conanfile.conf.compose(build_require.conf_info)
+            conanfile.conf.compose_conf(build_require.conf_info)
 
 
 def _generate_aggregated_env(conanfile):
