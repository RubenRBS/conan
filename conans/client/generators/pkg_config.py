import os

from conans.client.build.compiler_flags import rpath_flags, format_frameworks, format_framework_paths
from conans.model import Generator

"""
PC FILE EXAMPLE:

prefix=/usr
exec_prefix=${prefix}
libdir=${exec_prefix}/lib
includedir=${prefix}/include

Name: my-project
Description: Some brief but informative description
Version: 1.2.3
Libs: -L${libdir} -lmy-project-1 -linkerflag -Wl,-rpath=${libdir}
Cflags: -I${includedir}/my-project-1
Requires: glib-2.0 >= 2.40 gio-2.0 >= 2.42 nice >= 0.1.6
Requires.private: gthread-2.0 >= 2.40
"""


class PkgConfigGenerator(Generator):

    @property
    def filename(self):
        pass

    @property
    def compiler(self):
        return self.conanfile.settings.get_safe("compiler")

    @property
    def content(self):
        ret = {}
        for depname, cpp_info in self.deps_build_info.dependencies:
            name = cpp_info.get_name("pkg_config")
<<<<<<< HEAD
            ret["%s.pc" % name] = self.single_pc_file_contents(cpp_info, name)
=======
            ret["%s.pc" % name] = self.single_pc_file_contents(name, cpp_info)
>>>>>>> 50a0ccad
        return ret

    def single_pc_file_contents(self, cpp_info, name):
        prefix_path = cpp_info.rootpath.replace("\\", "/")
        lines = ['prefix=%s' % prefix_path]

        libdir_vars = []
        dir_lines, varnames = _generate_dir_lines(prefix_path, "libdir", cpp_info.libdirs)
        if dir_lines:
            libdir_vars = varnames
            lines.extend(dir_lines)

        includedir_vars = []
        dir_lines, varnames = _generate_dir_lines(prefix_path, "includedir", cpp_info.includedirs)
        if dir_lines:
            includedir_vars = varnames
            lines.extend(dir_lines)

        lines.append("")
        lines.append("Name: %s" % name)
        description = cpp_info.description or "Conan package: %s" % name
        lines.append("Description: %s" % description)
        lines.append("Version: %s" % cpp_info.version)
        libdirs_flags = ["-L${%s}" % name for name in libdir_vars]
        libnames_flags = ["-l%s " % name for name in (cpp_info.libs + cpp_info.system_libs)]
        shared_flags = cpp_info.sharedlinkflags + cpp_info.exelinkflags
        the_os = (self.conanfile.settings.get_safe("os_build") or
                  self.conanfile.settings.get_safe("os"))
        rpaths = rpath_flags(the_os, self.compiler, ["${%s}" % libdir for libdir in libdir_vars])
        frameworks = format_frameworks(cpp_info.frameworks, compiler=self.compiler)
        framework_paths = format_framework_paths(cpp_info.framework_paths, compiler=self.compiler)
        lines.append("Libs: %s" % _concat_if_not_empty([libdirs_flags,
                                                        libnames_flags,
                                                        shared_flags,
                                                        rpaths,
                                                        frameworks,
                                                        framework_paths]))
        include_dirs_flags = ["-I${%s}" % name for name in includedir_vars]

        lines.append("Cflags: %s" % _concat_if_not_empty(
            [include_dirs_flags,
             cpp_info.cxxflags,
             cpp_info.cflags,
             ["-D%s" % d for d in cpp_info.defines]]))

        if cpp_info.public_deps:
            pkg_config_names = []
            for public_dep in cpp_info.public_deps:
                pkg_config_names += [self.deps_build_info[public_dep].get_name("pkg_config")]
            public_deps = " ".join(pkg_config_names)
            lines.append("Requires: %s" % public_deps)
        return "\n".join(lines) + "\n"


def _concat_if_not_empty(groups):
    return " ".join([param for group in groups for param in group if param and param.strip()])


def _generate_dir_lines(prefix_path, varname, dirs):
    lines = []
    varnames = []
    for i, directory in enumerate(dirs):
        directory = os.path.normpath(directory).replace("\\", "/")
        varname = varname if i == 0 else "%s%d" % (varname, (i + 2))
        prefix = ""
        if not os.path.isabs(directory):
            prefix = "${prefix}/"
        elif directory.startswith(prefix_path):
            prefix = "${prefix}/"
            directory = os.path.relpath(directory, prefix_path)
        lines.append("%s=%s%s" % (varname, prefix, directory))
        varnames.append(varname)
    return lines, varnames<|MERGE_RESOLUTION|>--- conflicted
+++ resolved
@@ -36,11 +36,7 @@
         ret = {}
         for depname, cpp_info in self.deps_build_info.dependencies:
             name = cpp_info.get_name("pkg_config")
-<<<<<<< HEAD
-            ret["%s.pc" % name] = self.single_pc_file_contents(cpp_info, name)
-=======
             ret["%s.pc" % name] = self.single_pc_file_contents(name, cpp_info)
->>>>>>> 50a0ccad
         return ret
 
     def single_pc_file_contents(self, cpp_info, name):
