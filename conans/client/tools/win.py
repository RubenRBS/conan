<<<<<<< HEAD
import json
=======
import glob
>>>>>>> 84b6f52e
import os
import platform
import re

import subprocess
from contextlib import contextmanager

from conans.client.tools.env import environment_append
<<<<<<< HEAD
from conans.client.tools.files import unix_path, MSYS2, WSL
=======
>>>>>>> 84b6f52e
from conans.client.tools.oss import cpu_count, detected_architecture, os_info
from conans.errors import ConanException
from conans.util.files import decode_text

_global_output = None


def msvc_build_command(settings, sln_path, targets=None, upgrade_project=True, build_type=None,
                       arch=None, parallel=True, force_vcvars=False, toolset=None):
    """ Do both: set the environment variables and call the .sln build
    """
    vcvars = vcvars_command(settings, force=force_vcvars)
    build = build_sln_command(settings, sln_path, targets, upgrade_project, build_type, arch,
                              parallel, toolset=toolset)
    command = "%s && %s" % (vcvars, build)
    return command


def build_sln_command(settings, sln_path, targets=None, upgrade_project=True, build_type=None,
                      arch=None, parallel=True, toolset=None):
    """
    Use example:
        build_command = build_sln_command(self.settings, "myfile.sln", targets=["SDL2_image"])
        command = "%s && %s" % (tools.vcvars_command(self.settings), build_command)
        self.run(command)
    """
    targets = targets or []
    command = "devenv %s /upgrade && " % sln_path if upgrade_project else ""
    build_type = build_type or settings.build_type
    arch = arch or settings.arch
    if not build_type:
        raise ConanException("Cannot build_sln_command, build_type not defined")
    if not arch:
        raise ConanException("Cannot build_sln_command, arch not defined")
    command += "msbuild %s /p:Configuration=%s" % (sln_path, build_type)
    arch = str(arch)
    msvc_arch = {'x86': 'x86',
                 'x86_64': 'x64',
                 'armv7': 'ARM',
                 'armv8': 'ARM64'}.get(arch)
    if msvc_arch:
        command += ' /p:Platform="%s"' % msvc_arch

    if parallel:
        command += ' /m:%s' % cpu_count()

    if targets:
        command += " /target:%s" % ";".join(targets)

    if toolset:
        command += " /p:PlatformToolset=%s" % toolset

    return command


def vs_installation_path(version):
    if not hasattr(vs_installation_path, "_cached"):
        vs_installation_path._cached = dict()

    if version not in vs_installation_path._cached:
        vs_path = None
        output_legacy = json.loads(vswhere(legacy=True, format_="json"))
        output_products = json.loads(vswhere(products=["*"], format_="json"))
        output = output_legacy + output_products

        for installation in output:
            if installation["installationVersion"].startswith(("%d." % int(version))):
                vs_path = installation["installationPath"]

        # Remember to cache result
        vs_installation_path._cached[version] = vs_path

    return vs_installation_path._cached[version]


def vswhere(all_=False, prerelease=False, products=None, requires=None, version="", latest=False,
            legacy=False, format_="", property_="", nologo=True):

    # 'version' option only works if Visual Studio 2017 is installed:
    # https://github.com/Microsoft/vswhere/issues/91

    products = list() if products is None else products
    requires = list() if requires is None else requires

    if legacy and (products or requires):
        raise ConanException("The \"legacy\" parameter cannot be specified with either the "
                             "\"products\" or \"requires\" parameter")

    program_files = os.environ.get("ProgramFiles(x86)", os.environ.get("ProgramFiles"))

    vswhere_path = ""

    if program_files:
        vswhere_path = os.path.join(program_files, "Microsoft Visual Studio", "Installer",
                                    "vswhere.exe")
        if not os.path.isfile(vswhere_path):
            raise ConanException("Cannot locate 'vswhere'")
    else:
        raise ConanException("Cannot locate 'Program Files'/'Program Files (x86)' directory")

    arguments = list()
    arguments.append(vswhere_path)

    if all_:
        arguments.append("-all")

    if prerelease:
        arguments.append("-prerelease")

    if products:
        arguments.append("-products")
        arguments.extend(products)

    if requires:
        arguments.append("-requires")

        for require in requires:
            arguments.append(require)

    if len(version) is not 0:
        arguments.append("-version")
        arguments.append(version)

    if latest:
        arguments.append("-latest")

    if legacy:
        arguments.append("-legacy")

    if format_ in ["json", "text", "value", "xml"]:
        arguments.append("-format")
        arguments.append(format_)

    if len(property_) is not 0:
        arguments.append("-property")
        arguments.append(property_)

    if nologo:
        arguments.append("-nologo")

    try:
        output = subprocess.check_output(arguments)
        vswhere_out = output.decode().strip()
    except (ValueError, subprocess.CalledProcessError, UnicodeDecodeError) as e:
        raise ConanException("vswhere error: %s" % str(e))

    return vswhere_out


def find_windows_10_sdk():
    """finds valid Windows 10 SDK version which can be passed to vcvarsall.bat (vcvars_command)"""
    # uses the same method as VCVarsQueryRegistry.bat
    from six.moves import winreg  # @UnresolvedImport
    hives = [
        (winreg.HKEY_LOCAL_MACHINE, r'SOFTWARE\Wow6432Node'),
        (winreg.HKEY_CURRENT_USER, r'SOFTWARE\Wow6432Node'),
        (winreg.HKEY_LOCAL_MACHINE, r'SOFTWARE'),
        (winreg.HKEY_CURRENT_USER, r'SOFTWARE')
    ]
    for key, subkey in hives:
        try:
            hkey = winreg.OpenKey(key, r'%s\Microsoft\Microsoft SDKs\Windows\v10.0' % subkey)
            installation_folder, _ = winreg.QueryValueEx(hkey, 'InstallationFolder')
            if os.path.isdir(installation_folder):
                include_dir = os.path.join(installation_folder, 'include')
                for sdk_version in os.listdir(include_dir):
                    if os.path.isdir(os.path.join(include_dir, sdk_version)) and sdk_version.startswith('10.'):
                        windows_h = os.path.join(include_dir, sdk_version, 'um', 'Windows.h')
                        if os.path.isfile(windows_h):
                            return sdk_version
        except EnvironmentError:
            pass
        finally:
            winreg.CloseKey(hkey)
    return None


def vcvars_command(settings, arch=None, compiler_version=None, force=False):
    arch_setting = arch or settings.get_safe("arch")
    compiler_version = compiler_version or settings.get_safe("compiler.version")
    os_setting = settings.get_safe("os")
    if not compiler_version:
        raise ConanException("compiler.version setting required for vcvars not defined")

    # https://msdn.microsoft.com/en-us/library/f2ccy3wt.aspx
    arch_setting = arch_setting or 'x86_64'
    if detected_architecture() == 'x86_64':
        vcvars_arch = {'x86': 'x86',
                       'x86_64': 'amd64',
                       'armv7': 'amd64_arm',
                       'armv8': 'amd64_arm64'}.get(arch_setting)
    elif detected_architecture() == 'x86':
        vcvars_arch = {'x86': 'x86',
                       'x86_64': 'x86_amd64',
                       'armv7': 'x86_arm',
                       'armv8': 'x86_arm64'}.get(arch_setting)
    if not vcvars_arch:
        raise ConanException('unsupported architecture %s' % arch_setting)
    existing_version = os.environ.get("VisualStudioVersion")
    if existing_version:
        command = "echo Conan:vcvars already set"
        existing_version = existing_version.split(".")[0]
        if existing_version != compiler_version:
            message = "Visual environment already set to %s\n " \
                      "Current settings visual version: %s" % (existing_version, compiler_version)
            if not force:
                raise ConanException("Error, %s" % message)
            else:
                _global_output.warn(message)
    else:
        env_var = "vs%s0comntools" % compiler_version

        if env_var == 'vs150comntools':
            vs_path = os.getenv(env_var)
            if not vs_path:  # Try to locate with vswhere
                vs_root = vs_installation_path("15")
                if vs_root:
                    vs_path = os.path.join(vs_root, "Common7", "Tools")
                else:
                    raise ConanException("VS2017 '%s' variable not defined, "
                                         "and vswhere didn't find it" % env_var)
            if not os.path.isdir(vs_path):
                _global_output.warn('VS variable %s points to the non-existing path "%s",'
                    'please check that you have set it correctly' % (env_var, vs_path))
            vcvars_path = os.path.join(vs_path, "../../VC/Auxiliary/Build/vcvarsall.bat")
            command = ('set "VSCMD_START_DIR=%%CD%%" && '
                       'call "%s" %s' % (vcvars_path, vcvars_arch))
        else:
            try:
                vs_path = os.environ[env_var]
            except KeyError:
                raise ConanException("VS '%s' variable not defined. Please install VS" % env_var)
            if not os.path.isdir(vs_path):
                _global_output.warn('VS variable %s points to the non-existing path "%s",'
                    'please check that you have set it correctly' % (env_var, vs_path))
            vcvars_path = os.path.join(vs_path, "../../VC/vcvarsall.bat")
            command = ('call "%s" %s' % (vcvars_path, vcvars_arch))

    if os_setting == 'WindowsStore':
        os_version_setting = settings.get_safe("os.version")
        if os_version_setting == '8.1':
            command += ' store 8.1'
        elif os_version_setting == '10.0':
            windows_10_sdk = find_windows_10_sdk()
            if not windows_10_sdk:
                raise ConanException("cross-compiling for WindowsStore 10 (UWP), "
                                     "but Windows 10 SDK wasn't found")
            command += ' store ' + windows_10_sdk
        else:
            raise ConanException('unsupported Windows Store version %s' % os_version_setting)
    return command


def vcvars_dict(settings, arch=None, compiler_version=None, force=False, filter_known_paths=True):
    cmd = vcvars_command(settings, arch=arch,
                         compiler_version=compiler_version, force=force) + " && echo __BEGINS__ && set"
    ret = decode_text(subprocess.check_output(cmd, shell=True))
    new_env = {}
    start_reached = False
    for line in ret.splitlines():
        if not start_reached:
            if "__BEGINS__" in line:
                start_reached = True
            continue
        name_var, value = line.split("=", 1)
        new_env[name_var] = value

    if filter_known_paths:
        def relevant_path(path):
            path = path.replace("\\", "/").lower()
            keywords = "msbuild", "visual", "microsoft", "/msvc/", "/vc/", "system32", "windows"
            return any(word in path for word in keywords)

        path = new_env.get("PATH", "").split(";")
        path = [entry for entry in path if relevant_path(entry)]
        new_env["PATH"] = ";".join(path)

    return new_env


@contextmanager
def vcvars(*args, **kwargs):
    new_env = vcvars_dict(*args, **kwargs)
    with environment_append(new_env):
        yield


def escape_windows_cmd(command):
    """ To use in a regular windows cmd.exe
        1. Adds escapes so the argument can be unpacked by CommandLineToArgvW()
        2. Adds escapes for cmd.exe so the argument survives cmd.exe's substitutions.

        Useful to escape commands to be executed in a windows bash (msys2, cygwin etc)
    """
    quoted_arg = subprocess.list2cmdline([command])
    return "".join(["^%s" % arg if arg in r'()%!^"<>&|' else arg for arg in quoted_arg])


def get_cased_path(name):
    if platform.system() != "Windows":
        return name
    if not os.path.isabs(name):
        name = os.path.abspath(name)
    dirs = name.split('\\')
    # disk letter
    test_name = [dirs[0].upper()]
    for d in dirs[1:]:
        test_name += ["%s[%s]" % (d[:-1], d[-1])]  # This brackets do the trick to match cased

    res = glob.glob('\\'.join(test_name))
    if not res:
        # File not found
        return None
    return res[0]

MSYS2 = 'msys2'
MSYS = 'msys'
CYGWIN = 'cygwin'
WSL = 'wsl'  # Windows Subsystem for Linux
SFU = 'sfu'  # Windows Services for UNIX


def unix_path(path, path_flavor=None):
    """"Used to translate windows paths to MSYS unix paths like
    c/users/path/to/file. Not working in a regular console or MinGW!"""
    if not path:
        return None
    from conans.client.tools.oss import os_info

    if os.path.exists(path):
        path = get_cased_path(path)  # if the path doesn't exist (and abs) we cannot guess the casing

    path_flavor = path_flavor or os_info.detect_windows_subsystem() or MSYS2
    path = path.replace(":/", ":\\")
    pattern = re.compile(r'([a-z]):\\', re.IGNORECASE)
    path = pattern.sub('/\\1/', path).replace('\\', '/')
    if path_flavor in (MSYS, MSYS2):
        return path.lower()
    elif path_flavor == CYGWIN:
        return '/cygdrive' + path.lower()
    elif path_flavor == WSL:
        return '/mnt' + path[0:2].lower() + path[2:]
    elif path_flavor == SFU:
        path = path.lower()
        return '/dev/fs' + path[0] + path[1:].capitalize()
    return None


def run_in_windows_bash(conanfile, bashcmd, cwd=None, subsystem=None, msys_mingw=True, env=None):
    """ Will run a unix command inside a bash terminal
        It requires to have MSYS2, CYGWIN, or WSL
    """
    env = env or {}
    if platform.system() != "Windows":
        raise ConanException("Command only for Windows operating system")
    subsystem = subsystem or os_info.detect_windows_subsystem()

    if not subsystem:
        raise ConanException("Cannot recognize the Windows subsystem, install MSYS2/cygwin or specify a build_require "
                             "to apply it.")

    if subsystem == MSYS2 and msys_mingw:
        # This needs to be set so that msys2 bash profile will set up the environment correctly.
        env_vars = {"MSYSTEM": "MINGW32" if conanfile.settings.get_safe("arch") == "x86" else "MINGW64",
                    "MSYS2_PATH_TYPE": "inherit"}
    else:
        env_vars = {}

    with environment_append(env_vars):
        hack_env = ""
        if subsystem != WSL:  # In the bash.exe from WSL this trick do not work, always the /usr/bin etc at first place
            inherited_path = conanfile.env.get("PATH", None)
            if isinstance(inherited_path, list):
                paths = [unix_path(path, path_flavor=subsystem) for path in inherited_path]
                inherited_path = ":".join(paths)
            else:
                inherited_path = unix_path(inherited_path, path_flavor=subsystem)

            if "PATH" in env:
                tmp = unix_path(env["PATH"].replace(";", ":"), path_flavor=subsystem)
                inherited_path = "%s:%s" % (tmp, inherited_path) if inherited_path else tmp

            # Put the build_requires and requires path at the first place inside the shell
            hack_env = ' && PATH="%s:$PATH"' % inherited_path if inherited_path else ""

        for var_name, value in env.items():
            if var_name == "PATH":
                continue
            hack_env += ' && %s=%s' % (var_name, value)

        # Needed to change to that dir inside the bash shell
        if cwd and not os.path.isabs(cwd):
            cwd = os.path.join(os.getcwd(), cwd)

        curdir = unix_path(cwd or os.getcwd(), path_flavor=subsystem)
        to_run = 'cd "%s"%s && %s ' % (curdir, hack_env, bashcmd)
        bash_path = os_info.bash_path()
        bash_path = '"%s"' % bash_path if " " in bash_path else bash_path
        wincmd = '%s --login -c %s' % (bash_path, escape_windows_cmd(to_run))
        conanfile.output.info('run_in_windows_bash: %s' % wincmd)
        return conanfile.run(wincmd, win_bash=False)<|MERGE_RESOLUTION|>--- conflicted
+++ resolved
@@ -1,8 +1,5 @@
-<<<<<<< HEAD
+import glob
 import json
-=======
-import glob
->>>>>>> 84b6f52e
 import os
 import platform
 import re
@@ -11,10 +8,6 @@
 from contextlib import contextmanager
 
 from conans.client.tools.env import environment_append
-<<<<<<< HEAD
-from conans.client.tools.files import unix_path, MSYS2, WSL
-=======
->>>>>>> 84b6f52e
 from conans.client.tools.oss import cpu_count, detected_architecture, os_info
 from conans.errors import ConanException
 from conans.util.files import decode_text
