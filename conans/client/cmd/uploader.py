import os
import stat
import tarfile
import time
from collections import defaultdict

from conans.client.remote_manager import is_package_snapshot_complete
from conans.client.source import complete_recipe_sources
from conans.errors import ConanException, NotFoundException
from conans.model.manifest import gather_files, FileTreeManifest
from conans.model.ref import ConanFileReference, PackageReference, check_valid_ref
from conans.paths import (CONAN_MANIFEST, CONANFILE, EXPORT_SOURCES_TGZ_NAME,
                          EXPORT_TGZ_NAME, PACKAGE_TGZ_NAME, CONANINFO)
from conans.search.search import search_packages, search_recipes
from conans.util.files import (load, clean_dirty, is_dirty,
                               gzopen_without_timestamps, set_dirty)
from conans.util.log import logger
from conans.util.tracer import (log_recipe_upload, log_compressed_files,
                                log_package_upload)


UPLOAD_POLICY_FORCE = "force-upload"
UPLOAD_POLICY_NO_OVERWRITE = "no-overwrite"
UPLOAD_POLICY_NO_OVERWRITE_RECIPE = "no-overwrite-recipe"
UPLOAD_POLICY_SKIP = "skip-upload"


class CmdUpload(object):
    """ This class is responsible for uploading packages to remotes. The flow is:
    - Collect all the data from the local cache:
        - Collect the refs that matches the given pattern _collect_refs_to_upload
        - Collect for every ref all the binaries IDs that has to be uploaded
          "_collect_packages_to_upload". This may discard binaries that do not
          belong to the current RREV
        The collection of this does the interactivity (ask user if yes/no),
        the errors (don't upload packages with policy=build_always, and computing
        the full REVISIONS for every that has to be uploaded.
        No remote API calls are done in this step, everything is local
    - Execute the upload. For every ref:
        - Upload the recipe of the ref: "_upload_recipe"
            - If not FORCE, check the date "_check_recipe_date", i.e. if there are
              changes, do not allow uploading if the remote date is newer than the
              local cache one
            - Retrieve the sources (exports_sources), if they are not cached, and
              uploading to a different remote. "complete_recipe_sources"
            - Gather files and create 2 .tgz (exports, exports_sources) with
              "_compress_recipe_files"
            - Decide which files have to be uploaded and deleted from the server
              based on the different with the remote snapshot "_recipe_files_to_upload"
              This can raise if upload policy is not overwrite
            - Execute the real transfer "remote_manager.upload_recipe()"
        - For every package_id of every ref: "_upload_package"
            - Gather files and create package.tgz. "_compress_package_files"
            - (Optional) Do the integrity check of the package
            - Decide which files to upload and delete from server:
              "_package_files_to_upload". Can raise if policy is NOT overwrite
            - Do the actual upload

    All the REVISIONS are local defined, not retrieved from servers

    This requires calling to the remote API methods:
    - get_recipe_sources() to get the export_sources if they are missing
    - get_recipe_snapshot() to do the diff and know what files to upload
    - get_package_snapshot() to do the diff and know what files to upload
    - get_recipe_manifest() to check the date and raise if policy requires
    - get_package_manifest() to raise if policy!=force and manifests change
    """
    def __init__(self, cache, user_io, remote_manager, loader, hook_manager):
        self._cache = cache
        self._user_io = user_io
        self._remote_manager = remote_manager
        self._loader = loader
        self._hook_manager = hook_manager

    def upload(self, reference_or_pattern, remotes, upload_recorder, package_id=None,
               all_packages=None, confirm=False, retry=0, retry_wait=0, integrity_check=False,
               policy=None, query=None):
        t1 = time.time()
        refs, confirm = self._collects_refs_to_upload(package_id, reference_or_pattern, confirm)
        refs_by_remote = self._collect_packages_to_upload(refs, confirm, remotes, all_packages,
                                                          query, package_id)
        # Do the job
        for remote, refs in refs_by_remote.items():
            self._user_io.out.info("Uploading to remote '{}':".format(remote.name))
            for (ref, conanfile, prefs) in refs:
                self._upload_ref(conanfile, ref, prefs, retry, retry_wait,
                                 integrity_check, policy, remote, upload_recorder, remotes)

        logger.debug("UPLOAD: Time manager upload: %f" % (time.time() - t1))

    def _collects_refs_to_upload(self, package_id, reference_or_pattern, confirm):
        """ validate inputs and compute the refs (without revisions) to be uploaded
        """
        if package_id and not check_valid_ref(reference_or_pattern, allow_pattern=False):
            raise ConanException("-p parameter only allowed with a valid recipe reference, "
                                 "not with a pattern")

        if package_id or check_valid_ref(reference_or_pattern, allow_pattern=False):
            # Upload package
            ref = ConanFileReference.loads(reference_or_pattern)
            refs = [ref, ]
            confirm = True
        else:
            refs = search_recipes(self._cache, reference_or_pattern)
            if not refs:
                raise NotFoundException(("No packages found matching pattern '%s'" %
                                         reference_or_pattern))
        return refs, confirm

    def _collect_packages_to_upload(self, refs, confirm, remotes, all_packages, query, package_id):
        """ compute the references with revisions and the package_ids to be uploaded
        """
        # Group recipes by remote
        refs_by_remote = defaultdict(list)

        for ref in refs:
            metadata = self._cache.package_layout(ref).load_metadata()
            ref = ref.copy_with_rev(metadata.recipe.revision)
            remote = remotes.selected
            if remote:
                ref_remote = remote
            else:
                ref_remote = metadata.recipe.remote
                ref_remote = remotes.get_remote(ref_remote)

            upload = True
            if not confirm:
                msg = "Are you sure you want to upload '%s' to '%s'?" % (str(ref), ref_remote.name)
                upload = self._user_io.request_boolean(msg)
            if upload:
                try:
                    conanfile_path = self._cache.conanfile(ref)
                    conanfile = self._loader.load_class(conanfile_path)
                except NotFoundException:
                    raise NotFoundException(("There is no local conanfile exported as %s" %
                                             str(ref)))

                # TODO: This search of binary packages has to be improved, more robust
                # So only real packages are retrieved
                if all_packages or query:
                    if all_packages:
                        query = None
                    # better to do a search, that will retrieve real packages with ConanInfo
                    # Not only "package_id" folders that could be empty
                    package_layout = self._cache.package_layout(ref.copy_clear_rev())
                    packages = search_packages(package_layout, query)
                    packages_ids = list(packages.keys())
                elif package_id:
                    packages_ids = [package_id, ]
                else:
                    packages_ids = []
                if packages_ids:
                    if conanfile.build_policy == "always":
                        raise ConanException("Conanfile '%s' has build_policy='always', "
                                             "no packages can be uploaded" % str(ref))
                prefs = []
                # Gather all the complete PREFS with PREV
                for package_id in packages_ids:
                    if package_id not in metadata.packages:
                        raise ConanException("Binary package %s:%s not found"
                                             % (str(ref), package_id))
                    # Filter packages that don't match the recipe revision
                    if self._cache.config.revisions_enabled and ref.revision:
                        rec_rev = metadata.packages[package_id].recipe_revision
                        if ref.revision != rec_rev:
                            self._user_io.out.warn("Skipping package '%s', it doesn't belong to the "
                                                   "current recipe revision" % package_id)
                            continue
                    package_revision = metadata.packages[package_id].revision
                    assert package_revision is not None, "PREV cannot be None to upload"
                    prefs.append(PackageReference(ref, package_id, package_revision))
                refs_by_remote[ref_remote].append((ref, conanfile, prefs))

        return refs_by_remote

    def _upload_ref(self, conanfile, ref, prefs, retry, retry_wait, integrity_check, policy,
                    recipe_remote, upload_recorder, remotes):
        """ Uploads the recipes and binaries identified by ref
        """
        assert (ref.revision is not None), "Cannot upload a recipe without RREV"
        conanfile_path = self._cache.conanfile(ref)
        # FIXME: I think it makes no sense to specify a remote to "pre_upload"
        # FIXME: because the recipe can have one and the package a different one
        self._hook_manager.execute("pre_upload", conanfile_path=conanfile_path,
                                   reference=ref, remote=recipe_remote)

        self._user_io.out.info("Uploading %s to remote '%s'" % (str(ref), recipe_remote.name))
        self._upload_recipe(ref, conanfile, retry, retry_wait, policy, recipe_remote, remotes)
        upload_recorder.add_recipe(ref, recipe_remote.name, recipe_remote.url)

        # Now the binaries
        if prefs:
            total = len(prefs)
            for index, pref in enumerate(prefs):
                p_remote = recipe_remote
                msg = ("Uploading package %d/%d: %s to '%s'" % (index+1, total, str(pref.id),
                                                                p_remote.name))
                self._user_io.out.info(msg)
                self._upload_package(pref, retry, retry_wait,
                                     integrity_check, policy, p_remote)
                upload_recorder.add_package(pref, p_remote.name, p_remote.url)

        # FIXME: I think it makes no sense to specify a remote to "post_upload"
        # FIXME: because the recipe can have one and the package a different one
        self._hook_manager.execute("post_upload", conanfile_path=conanfile_path, reference=ref,
                                   remote=recipe_remote)

<<<<<<< HEAD
    def _upload_recipe(self, ref, conanfile, retry, retry_wait, policy, remote, remotes):
        if policy != UPLOAD_POLICY_FORCE:
            remote_manifest = self._check_recipe_date(ref, remote)
        else:
            remote_manifest = None

        current_remote_name = self._cache.package_layout(ref).load_metadata().recipe.remote

        if remote.name != current_remote_name:
            complete_recipe_sources(self._remote_manager, self._cache, conanfile, ref, remotes)
=======
    def _upload_recipe(self, ref, conanfile, retry, retry_wait, policy, remote):
        current_remote = self._registry.refs.get(ref)
        if remote != current_remote:
            complete_recipe_sources(self._remote_manager, self._cache, conanfile, ref)
>>>>>>> 3233d74f

        conanfile_path = self._cache.conanfile(ref)
        self._hook_manager.execute("pre_upload_recipe", conanfile_path=conanfile_path,
                                   reference=ref, remote=remote)

        t1 = time.time()
        the_files = self._compress_recipe_files(ref)
        local_manifest = FileTreeManifest.loads(load(the_files["conanmanifest.txt"]))

        remote_manifest = None
        if policy != UPLOAD_POLICY_FORCE:
            remote_manifest = self._check_recipe_date(ref, remote, local_manifest)
        if policy == UPLOAD_POLICY_SKIP:
            return ref

        files_to_upload, deleted = self._recipe_files_to_upload(ref, policy, the_files,
                                                                remote, remote_manifest,
                                                                local_manifest)

        if files_to_upload or deleted:
            self._remote_manager.upload_recipe(ref, files_to_upload, deleted,
                                               remote, retry, retry_wait)
            self._upload_recipe_end_msg(ref, remote)
        else:
            self._user_io.out.info("Recipe is up to date, upload skipped")
        duration = time.time() - t1
        log_recipe_upload(ref, duration, the_files, remote.name)
        self._hook_manager.execute("post_upload_recipe", conanfile_path=conanfile_path,
                                   reference=ref, remote=remote)

        # The recipe wasn't in the registry or it has changed the revision field only
        if not current_remote_name:
            with self._cache.package_layout(ref).update_metadata() as metadata:
                metadata.recipe.remote = remote.name

        return ref

    def _upload_package(self, pref, retry=None, retry_wait=None, integrity_check=False,
                        policy=None, p_remote=None):

        assert (pref.revision is not None), "Cannot upload a package without PREV"
        assert (pref.ref.revision is not None), "Cannot upload a package without RREV"

        conanfile_path = self._cache.conanfile(pref.ref)
        self._hook_manager.execute("pre_upload_package", conanfile_path=conanfile_path,
                                   reference=pref.ref,
                                   package_id=pref.id,
                                   remote=p_remote)

        t1 = time.time()
        the_files = self._compress_package_files(pref, integrity_check)
        if policy == UPLOAD_POLICY_SKIP:
            return None
        files_to_upload, deleted = self._package_files_to_upload(pref, policy, the_files, p_remote)

        if files_to_upload or deleted:
            self._remote_manager.upload_package(pref, files_to_upload, deleted, p_remote, retry,
                                                retry_wait)
            logger.debug("UPLOAD: Time upload package: %f" % (time.time() - t1))
        else:
            self._user_io.out.info("Package is up to date, upload skipped")

        duration = time.time() - t1
        log_package_upload(pref, duration, the_files, p_remote)
        self._hook_manager.execute("post_upload_package", conanfile_path=conanfile_path,
                                   reference=pref.ref, package_id=pref.id, remote=p_remote)

        logger.debug("UPLOAD: Time uploader upload_package: %f" % (time.time() - t1))

        metadata = self._cache.package_layout(pref.ref).load_metadata()
        cur_package_remote = metadata.packages[pref.id].remote
        if not cur_package_remote and policy != UPLOAD_POLICY_SKIP:
            with self._cache.package_layout(pref.ref).update_metadata() as metadata:
                metadata.packages[pref.id].remote = p_remote.name

        return pref

    def _compress_recipe_files(self, ref):
        export_folder = self._cache.export(ref)

        for f in (EXPORT_TGZ_NAME, EXPORT_SOURCES_TGZ_NAME):
            tgz_path = os.path.join(export_folder, f)
            if is_dirty(tgz_path):
                self._user_io.out.warn("%s: Removing %s, marked as dirty" % (str(ref), f))
                os.remove(tgz_path)
                clean_dirty(tgz_path)

        files, symlinks = gather_files(export_folder)
        if CONANFILE not in files or CONAN_MANIFEST not in files:
            raise ConanException("Cannot upload corrupted recipe '%s'" % str(ref))
        export_src_folder = self._cache.export_sources(ref, short_paths=None)
        src_files, src_symlinks = gather_files(export_src_folder)
        the_files = _compress_recipe_files(files, symlinks, src_files, src_symlinks, export_folder,
                                           self._user_io.out)
        return the_files

    def _compress_package_files(self, pref, integrity_check):

        t1 = time.time()
        # existing package, will use short paths if defined
        package_folder = self._cache.package(pref, short_paths=None)

        if is_dirty(package_folder):
            raise ConanException("Package %s is corrupted, aborting upload.\n"
                                 "Remove it with 'conan remove %s -p=%s'"
                                 % (pref, pref.ref, pref.id))
        tgz_path = os.path.join(package_folder, PACKAGE_TGZ_NAME)
        if is_dirty(tgz_path):
            self._user_io.out.warn("%s: Removing %s, marked as dirty"
                                   % (str(pref), PACKAGE_TGZ_NAME))
            os.remove(tgz_path)
            clean_dirty(tgz_path)
        # Get all the files in that directory
        files, symlinks = gather_files(package_folder)

        if CONANINFO not in files or CONAN_MANIFEST not in files:
            logger.error("Missing info or manifest in uploading files: %s" % (str(files)))
            raise ConanException("Cannot upload corrupted package '%s'" % str(pref))

        logger.debug("UPLOAD: Time remote_manager build_files_set : %f" % (time.time() - t1))
        if integrity_check:
            self._package_integrity_check(pref, files, package_folder)
            logger.debug("UPLOAD: Time remote_manager check package integrity : %f"
                         % (time.time() - t1))

        the_files = _compress_package_files(files, symlinks, package_folder, self._user_io.out)
        return the_files

    def _recipe_files_to_upload(self, ref, policy, the_files, remote, remote_manifest,
                                local_manifest):
        self._remote_manager.check_credentials(remote)
        remote_snapshot = self._remote_manager.get_recipe_snapshot(ref, remote)
        files_to_upload = {filename.replace("\\", "/"): path
                           for filename, path in the_files.items()}
        if not remote_snapshot:
            return files_to_upload, set()

        deleted = set(remote_snapshot).difference(the_files)
        if policy != UPLOAD_POLICY_FORCE:
            if remote_manifest is None:
                # This is the weird scenario, we have a snapshot but don't have a manifest.
                # Can be due to concurrency issues, so we can try retrieve it now
                try:
                    remote_manifest, _ = self._remote_manager.get_recipe_manifest(ref, remote)
                except NotFoundException:
                    # This is weird, the manifest still not there, better upload everything
                    self._user_io.out.warn("The remote recipe doesn't have the 'conanmanifest.txt' "
                                           "file and will be uploaded: '{}'".format(ref))
                    return files_to_upload, deleted

            if remote_manifest == local_manifest:
                return None, None

            if policy in (UPLOAD_POLICY_NO_OVERWRITE, UPLOAD_POLICY_NO_OVERWRITE_RECIPE):
                raise ConanException("Local recipe is different from the remote recipe. "
                                     "Forbidden overwrite.")

        return files_to_upload, deleted

    def _package_files_to_upload(self, pref, policy, the_files, remote):
        self._remote_manager.check_credentials(remote)
        remote_snapshot = self._remote_manager.get_package_snapshot(pref, remote)

        if remote_snapshot:
            if not is_package_snapshot_complete(remote_snapshot):
                return the_files, set([])
            remote_manifest, _ = self._remote_manager.get_package_manifest(pref, remote)
            local_manifest = FileTreeManifest.loads(load(the_files["conanmanifest.txt"]))
            if remote_manifest == local_manifest:
                return None, None
            if policy == UPLOAD_POLICY_NO_OVERWRITE:
                raise ConanException("Local package is different from the remote package. Forbidden "
                                     "overwrite.")
        deleted = set(remote_snapshot).difference(the_files)
        return the_files, deleted

    def _upload_recipe_end_msg(self, ref, remote):
        msg = "Uploaded conan recipe '%s' to '%s'" % (str(ref), remote.name)
        url = remote.url.replace("https://api.bintray.com/conan", "https://bintray.com")
        msg += ": %s" % url
        self._user_io.out.info(msg)

    def _package_integrity_check(self, pref, files, package_folder):
        # If package has been modified remove tgz to regenerate it
        self._user_io.out.rewrite_line("Checking package integrity...")

        # short_paths = None is enough if there exist short_paths
        layout = self._cache.package_layout(pref.ref, short_paths=None)
        read_manifest, expected_manifest = layout.package_manifests(pref)

        if read_manifest != expected_manifest:
            self._user_io.out.writeln("")
            diff = read_manifest.difference(expected_manifest)
            for fname, (h1, h2) in diff.items():
                self._user_io.out.warn("Mismatched checksum '%s' (manifest: %s, file: %s)"
                                       % (fname, h1, h2))

            if PACKAGE_TGZ_NAME in files:
                try:
                    tgz_path = os.path.join(package_folder, PACKAGE_TGZ_NAME)
                    os.unlink(tgz_path)
                except Exception:
                    pass
            error_msg = os.linesep.join("Mismatched checksum '%s' (manifest: %s, file: %s)"
                                        % (fname, h1, h2) for fname, (h1, h2) in diff.items())
            logger.error("Manifests doesn't match!\n%s" % error_msg)
            raise ConanException("Cannot upload corrupted package '%s'" % str(pref))
        else:
            self._user_io.out.rewrite_line("Package integrity OK!")
        self._user_io.out.writeln("")

    def _check_recipe_date(self, ref, remote, local_manifest):
        try:
            remote_recipe_manifest, ref = self._remote_manager.get_recipe_manifest(ref, remote)
        except NotFoundException:
            return  # First time uploading this package

        if (remote_recipe_manifest != local_manifest and
                remote_recipe_manifest.time > local_manifest.time):
            self._print_manifest_information(remote_recipe_manifest, local_manifest, ref, remote)
            raise ConanException("Remote recipe is newer than local recipe: "
                                 "\n Remote date: %s\n Local date: %s" %
                                 (remote_recipe_manifest.time, local_manifest.time))

        return remote_recipe_manifest

    def _print_manifest_information(self, remote_recipe_manifest, local_manifest, ref, remote):
        try:
            self._user_io.out.info("\n%s" % ("-"*40))
            self._user_io.out.info("Remote manifest:")
            self._user_io.out.info(remote_recipe_manifest)
            self._user_io.out.info("Local manifest:")
            self._user_io.out.info(local_manifest)
            difference = remote_recipe_manifest.difference(local_manifest)
            if "conanfile.py" in difference:
                contents = load(os.path.join(self._cache.export(ref), "conanfile.py"))
                endlines = "\\r\\n" if "\r\n" in contents else "\\n"
                self._user_io.out.info("Local 'conanfile.py' using '%s' line-ends" % endlines)
                remote_contents = self._remote_manager.get_recipe_path(ref, path="conanfile.py",
                                                                       remote=remote)
                endlines = "\\r\\n" if "\r\n" in remote_contents else "\\n"
                self._user_io.out.info("Remote 'conanfile.py' using '%s' line-ends" % endlines)
            self._user_io.out.info("\n%s" % ("-"*40))
        except Exception as e:
            self._user_io.out.info("Error printing information about the diff: %s" % str(e))


def _compress_recipe_files(files, symlinks, src_files, src_symlinks, dest_folder, output):
    # This is the minimum recipe
    result = {CONANFILE: files.pop(CONANFILE),
              CONAN_MANIFEST: files.pop(CONAN_MANIFEST)}

    export_tgz_path = files.pop(EXPORT_TGZ_NAME, None)
    sources_tgz_path = files.pop(EXPORT_SOURCES_TGZ_NAME, None)

    def add_tgz(tgz_name, tgz_path, tgz_files, tgz_symlinks, msg):
        if tgz_path:
            result[tgz_name] = tgz_path
        elif tgz_files:
            output.rewrite_line(msg)
            tgz_path = compress_files(tgz_files, tgz_symlinks, tgz_name, dest_folder, output)
            result[tgz_name] = tgz_path

    add_tgz(EXPORT_TGZ_NAME, export_tgz_path, files, symlinks, "Compressing recipe...")
    add_tgz(EXPORT_SOURCES_TGZ_NAME, sources_tgz_path, src_files, src_symlinks,
            "Compressing recipe sources...")

    return result


def _compress_package_files(files, symlinks, dest_folder, output):
    tgz_path = files.get(PACKAGE_TGZ_NAME)
    if not tgz_path:
        output.writeln("Compressing package...")
        tgz_files = {f: path for f, path in files.items() if f not in [CONANINFO, CONAN_MANIFEST]}
        tgz_path = compress_files(tgz_files, symlinks, PACKAGE_TGZ_NAME, dest_folder, output)

    return {PACKAGE_TGZ_NAME: tgz_path,
            CONANINFO: files[CONANINFO],
            CONAN_MANIFEST: files[CONAN_MANIFEST]}


def compress_files(files, symlinks, name, dest_dir, output=None):
    t1 = time.time()
    # FIXME, better write to disk sequentially and not keep tgz contents in memory
    tgz_path = os.path.join(dest_dir, name)
    set_dirty(tgz_path)
    with open(tgz_path, "wb") as tgz_handle:
        # tgz_contents = BytesIO()
        tgz = gzopen_without_timestamps(name, mode="w", fileobj=tgz_handle)

        for filename, dest in sorted(symlinks.items()):
            info = tarfile.TarInfo(name=filename)
            info.type = tarfile.SYMTYPE
            info.linkname = dest
            tgz.addfile(tarinfo=info)

        mask = ~(stat.S_IWOTH | stat.S_IWGRP)
        i_file = 0
        n_files = len(files)
        last_progress = None
        if output and n_files > 1 and not output.is_terminal:
            output.write("[")
        for filename, abs_path in sorted(files.items()):
            info = tarfile.TarInfo(name=filename)
            info.size = os.stat(abs_path).st_size
            info.mode = os.stat(abs_path).st_mode & mask
            if os.path.islink(abs_path):
                info.type = tarfile.SYMTYPE
                info.linkname = os.readlink(abs_path)  # @UndefinedVariable
                tgz.addfile(tarinfo=info)
            else:
                with open(abs_path, 'rb') as file_handler:
                    tgz.addfile(tarinfo=info, fileobj=file_handler)
            if output and n_files > 1:
                i_file = i_file + 1
                units = min(50, int(50 * i_file / n_files))
                if last_progress != units:  # Avoid screen refresh if nothing has change
                    if output.is_terminal:
                        text = "%s/%s files" % (i_file, n_files)
                        output.rewrite_line("[%s%s] %s" % ('=' * units, ' ' * (50 - units), text))
                    else:
                        output.write('=' * (units - (last_progress or 0)))
                    last_progress = units

        if output and n_files > 1:
            if output.is_terminal:
                output.writeln("")
            else:
                output.writeln("]")
        tgz.close()

    clean_dirty(tgz_path)
    duration = time.time() - t1
    log_compressed_files(files, duration, tgz_path)

    return tgz_path<|MERGE_RESOLUTION|>--- conflicted
+++ resolved
@@ -205,23 +205,10 @@
         self._hook_manager.execute("post_upload", conanfile_path=conanfile_path, reference=ref,
                                    remote=recipe_remote)
 
-<<<<<<< HEAD
     def _upload_recipe(self, ref, conanfile, retry, retry_wait, policy, remote, remotes):
-        if policy != UPLOAD_POLICY_FORCE:
-            remote_manifest = self._check_recipe_date(ref, remote)
-        else:
-            remote_manifest = None
-
-        current_remote_name = self._cache.package_layout(ref).load_metadata().recipe.remote
-
-        if remote.name != current_remote_name:
-            complete_recipe_sources(self._remote_manager, self._cache, conanfile, ref, remotes)
-=======
-    def _upload_recipe(self, ref, conanfile, retry, retry_wait, policy, remote):
         current_remote = self._registry.refs.get(ref)
         if remote != current_remote:
-            complete_recipe_sources(self._remote_manager, self._cache, conanfile, ref)
->>>>>>> 3233d74f
+            complete_recipe_sources(self._remote_manager, self._cache, conanfile, ref, remotes)
 
         conanfile_path = self._cache.conanfile(ref)
         self._hook_manager.execute("pre_upload_recipe", conanfile_path=conanfile_path,
