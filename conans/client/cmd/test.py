--- conflicted
+++ resolved
@@ -16,11 +16,6 @@
     and builds the test_package/conanfile.py running the test() method.
     """
     base_folder = os.path.dirname(conanfile_abs_path)
-<<<<<<< HEAD
-    test_build_folder, delete_after_build = _build_folder(test_build_folder, profile_host,
-                                                          base_folder)
-    rmdir(test_build_folder)
-=======
 
     # FIXME: Remove this check in 2.0, always use the base_folder
     conanfile = app.loader.load_basic(conanfile_abs_path)
@@ -29,11 +24,10 @@
         delete_after_build = False
         test_build_folder = base_folder
     else:
-        test_build_folder, delete_after_build = _build_folder(test_build_folder,
-                                                              graph_info.profile_host,
+        test_build_folder, delete_after_build = _build_folder(test_build_folder, profile_host,
                                                               base_folder)
         rmdir(test_build_folder)
->>>>>>> 8b9e0da6
+
     if build_modes is None:
         build_modes = ["never"]
     try:
