--- conflicted
+++ resolved
@@ -252,85 +252,12 @@
         raise ConanException("Error parsing the profile text file: %s" % str(exc))
 
 
-<<<<<<< HEAD
-def profile_from_args(profiles, settings, options, env, conf, cwd, cache):
-=======
-def _load_single_build_require(profile, line):
-
-    tokens = line.split(":", 1)
-    if len(tokens) == 1:
-        pattern, req_list = "*", line
-    else:
-        pattern, req_list = tokens
-    refs = [ConanFileReference.loads(reference.strip()) for reference in req_list.split(",")]
-    profile.build_requires.setdefault(pattern, []).extend(refs)
-
-
-def _apply_inner_profile(doc, base_profile):
-    """
-
-    :param doc: ConfigParser object from the current profile (excluding includes and vars,
-    and with values already replaced)
-    :param base_profile: Profile inherited, it's used as a base profile to modify it.
-    :return: None
-    """
-
-    def get_package_name_value(item):
-        """Parse items like package:name=value or name=value"""
-        packagename = None
-        if ":" in item:
-            tmp = item.split(":", 1)
-            packagename, item = tmp
-
-        result_name, result_value = item.split("=", 1)
-        result_name = result_name.strip()
-        result_value = unquote(result_value)
-        return packagename, result_name, result_value
-
-    for setting in doc.settings.splitlines():
-        setting = setting.strip()
-        if setting and not setting.startswith("#"):
-            if "=" not in setting:
-                raise ConanException("Invalid setting line '%s'" % setting)
-            package_name, name, value = get_package_name_value(setting)
-            if package_name:
-                base_profile.package_settings[package_name][name] = value
-            else:
-                base_profile.settings[name] = value
-
-    if doc.build_requires:
-        # FIXME CHECKS OF DUPLICATED?
-        for req in doc.build_requires.splitlines():
-            _load_single_build_require(base_profile, req)
-
-    if doc.options:
-        base_profile.options.update(OptionsValues.loads(doc.options))
-
-    # The env vars from the current profile (read in doc)
-    # are updated with the included profiles (base_profile)
-    # the current env values has priority
-    current_env_values = EnvValues.loads(doc.env)
-    current_env_values.update(base_profile.env_values)
-    base_profile.env_values = current_env_values
-
-    if doc.conf:
-        new_prof = ConfDefinition()
-        new_prof.loads(doc.conf, profile=True)
-        base_profile.conf.update_conf_definition(new_prof)
-
-    if doc.buildenv:
-        buildenv = ProfileEnvironment.loads(doc.buildenv)
-        base_profile.buildenv.update_profile_env(buildenv)
-
-
 def profile_from_args(profiles, settings, options, env, conf, cwd, cache, build_profile=False):
->>>>>>> 88d85065
     """ Return a Profile object, as the result of merging a potentially existing Profile
     file and the args command-line arguments
     """
     # Ensures a default profile creating
     default_profile = cache.default_profile
-    create_profile = profiles or settings or options or env or conf or not build_profile
 
     if profiles is None:
         default_name = "core:default_build_profile" if build_profile else "core:default_profile"
@@ -339,10 +266,8 @@
             default_profile_path = default_conf if os.path.isabs(default_conf) \
                 else os.path.join(cache.profiles_path, default_conf)
             result, _ = read_profile(default_profile_path, os.getcwd(), cache.profiles_path)
-        elif create_profile:
+        else:
             result = default_profile
-        else:
-            result = None
     else:
         result = Profile()
         for p in profiles:
@@ -350,12 +275,7 @@
             result.compose_profile(tmp)
 
     args_profile = _profile_parse_args(settings, options, env, conf)
-
-    if result:
-        result.compose_profile(args_profile)
-    else:
-        if create_profile:
-            result = args_profile
+    result.compose_profile(args_profile)
     return result
 
 
